"""
Grid operator mixins for differential geometry and field computations.

This module provides mixin classes that add high-level mathematical operations
to grid classes. These operations include gradient, divergence, Laplacian, and
tensor contractions, and are implemented as thin wrappers over lower-level
kernels from the :mod:`differential_geometry` package.

The mixins handle tasks such as:

- Automatically computing coordinate-based expressions from the grid’s coordinate system.
- Performing operations in memory-efficient chunks using the grid’s chunking interface.
- Broadcasting input fields and auxiliary buffers to the appropriate grid shape.
- Managing metric and volume element dependencies implicitly.

These mixins are intended to be inherited by structured grid classes (e.g., :class:`~grids.core.UniformGrid`)
to provide a clean and consistent API for field-based differential operators.
"""
from typing import (
    TYPE_CHECKING,
    Callable,
    Generic,
    Literal,
    Optional,
    Sequence,
    Tuple,
    TypeVar,
)

import numpy as np
from numpy.typing import ArrayLike

from pymetric.differential_geometry.dense_ops import (
    dense_gradient_contravariant_diag,
    dense_gradient_contravariant_full,
    dense_gradient_covariant,
    dense_scalar_laplacian_diag,
    dense_scalar_laplacian_full,
    dense_vector_divergence_contravariant,
    dense_vector_divergence_covariant_diag,
    dense_vector_divergence_covariant_full,
)

# noinspection PyProtectedMember
from pymetric.differential_geometry.dense_utils import (
    _dense_adjust_tensor_signature,
    _dense_adjust_tensor_signature_diagonal_metric,
    _dense_contract_index_with_diagonal_metric,
    _dense_contract_index_with_metric,
)
from pymetric.differential_geometry.general_ops import (
    dense_element_wise_partial_derivatives,
)

# =================================== #
# Type Annotations                    #
# =================================== #
# These type annotations are used for compatibility
# with static type checkers like mypy.
if TYPE_CHECKING:
    # noinspection PyUnresolvedReferences
    from pymetric.grids.mixins._typing import _SupportsDenseGridMathOps

_SupDGMO = TypeVar("_SupDGMO", bound="_SupportsDenseGridMathOps")


# ================================ #
# Dense MathOperations Mixin       #
# ================================ #
# This class provides support for differential geometry on tensor
# fields with dense representations.
class DenseMathOpsMixin(Generic[_SupDGMO]):
    r"""
    Mixin class for dense differential geometry operations on structured grids.

    This class provides high-level numerical implementations of common differential
    geometry operators—such as gradients, divergence, and Laplacians—on fields defined over
    structured grids with curvilinear coordinate systems.

    It serves as a convenience interface to the low-level functions in
    :mod:`differential_geometry`, managing:

    - Axis labeling and broadcasting between tensor fields and grid domains.
    - Automatic handling of coordinate expressions like metric tensors and volume terms.
    - Support for lazy-loading or memory-intensive buffers through optional chunked execution.
    - Compatibility with ghost zones and progress bars.
    """

    # TODO: This can probably be unified... Priority: low

    # ======================================= #
    # Utility Functions                       #
    # ======================================= #
    # These are utility methods that can be called during the
    # execution sequence for operational clarity.
    def _prepare_output_buffer(
        self: _SupDGMO,
        axes: Sequence[str],
        *,
        out: Optional[np.ndarray] = None,
        output_element_shape: Optional[Tuple[int, ...]] = (),
        **kwargs,
    ) -> ArrayLike:
        """
        Allocate or validate an output buffer for grid-based tensor computations.

        This method either validates a provided `out` buffer or allocates a new one using
        the grid’s `empty()` method. It is intended for internal use in operations such as
        gradient, divergence, and Laplacian calculations, where output shape and alignment
        with logical axes are critical.

        Parameters
        ----------
        axes : Sequence[str]
            Logical axes over which the field is defined (e.g. ``["x", "y"]``). These define
            the grid space that the output buffer must align with.
        out : np.ndarray, optional
            Optional pre-allocated output array. If provided, its shape is checked for
            compatibility with the grid shape along `axes` and with the specified
            `output_element_shape`.
        output_element_shape : Tuple[int], optional
            Shape of each individual field element. For scalar fields, this is `()`. For vector
            or tensor fields, this may be `(ndim,)`, `(ndim, ndim)`, etc. If `out` is not provided,
            this will be used to construct the new output buffer.
        **kwargs
            Additional keyword arguments passed to `self.empty()` when allocating a new buffer.
            Common options include:
            - `dtype`: Data type of the new array.
            - `order`: Memory layout order ('C' or 'F').
            - `include_ghosts`: Whether to include ghost zones.

        Returns
        -------
        ArrayLike
            A NumPy-compatible array that can be written to by the calling operation.

        Raises
        ------
        ValueError
            If `out` is provided but does not match the required shape.

        Notes
        -----
        - This method is typically used at the beginning of a differential operator to ensure
          the output buffer is valid for writing results.
        - It supports both scalar and tensor-valued field outputs and is compatible with
          broadcasting and ghost zone inclusion.
        """
        if out is not None:
            self.check_field_shape(
                out.shape, axes=axes, field_shape=output_element_shape
            )
        else:
            out = self.empty(axes=axes, element_shape=output_element_shape, **kwargs)
        return out

    def _set_input_output_axes(self: _SupDGMO, field_axes, output_axes=None):
        # Standardize the field axes and the output axes.
        # convert them both to indices.
        field_axes = self.standardize_axes(field_axes)
        output_axes = (
            self.standardize_axes(output_axes)
            if output_axes is not None
            else field_axes
        )
        fidx, oidx = self.__cs__.convert_axes_to_indices(
            field_axes
        ), self.__cs__.convert_axes_to_indices(output_axes)

        # Ensure axes are a subset of the output.
        if not self.__cs__.is_axes_subset(field_axes, output_axes):
            raise ValueError(f"Axes {field_axes} are not a subset of {output_axes}.")

        return field_axes, output_axes, fidx, oidx

    def _compute_fixed_axes_and_values(
        self: _SupDGMO, free_axes: Sequence[str]
    ) -> Tuple[Sequence[str], dict]:
        """
        Compute the fixed axes and corresponding fill values for a set of free axes.

        This utility method identifies all axes not included in `free_axes` (i.e., the complement
        of the coordinate system's axes) and returns a dictionary mapping those fixed axes
        to their default fill values. This is useful when computing expressions that depend on
        a subset of the coordinate system's axes (e.g., chunked computations with broadcasting).

        Parameters
        ----------
        free_axes : Sequence[str]
            The list of logical axes over which the operation is being performed.

        Returns
        -------
        fixed_axes : Sequence[str]
            Axes not in `free_axes`. These are assumed to be fixed during computation.
        fixed_values : dict
            Dictionary mapping each fixed axis to its default value as specified in
            `self.fill_values`.

        """
        fixed_axes = self.__cs__.axes_complement(free_axes)
        fixed_values = {k: v for k, v in self.fill_values.items() if k in fixed_axes}
        return fixed_axes, fixed_values

    # noinspection PyDefaultArgument
    def _make_expression_chunk_fetcher(
        self: _SupDGMO,
        expr_name: str,
        fixed_axes: dict,
        value: Optional[np.ndarray] = None,
    ):
        """
        Return a chunk-aware getter function for a grid expression.

        If `value` is None, computes the expression on-the-fly for each chunk using the coordinate system.
        Otherwise, slices into the precomputed array.

        Parameters
        ----------
        expr_name : str
            Name of the expression to compute (e.g., 'inverse_metric_tensor').
        fixed_axes : dict
            Dictionary of fixed axes for the coordinate evaluation.
        value : Optional[np.ndarray]
            Precomputed field array to use if provided.

        Returns
        -------
        Callable
            A function (chunk_slices, coordinates) -> array for this chunk.
        """
        if value is None:
            # Capture `expr_name` and `fixed_axes` at function definition time using default args
            return (
                lambda chunk_slices, coordinates, _e=expr_name, _f=fixed_axes.copy(): (
                    self.__cs__.compute_expression_from_coordinates(
                        _e, coordinates, fixed_axes=_f
                    )
                )
            )
        else:
            # Return a simple slicing function
            return lambda chunk_slices, coordinates: value[(*chunk_slices, ...)]

    # ======================================= #
    # General Math Ops                        #
    # ======================================= #
    def compute_function_on_grid(
        self: _SupDGMO,
        func: Callable,
        /,
        result_shape: Optional[Sequence[int]] = None,
        out: Optional[ArrayLike] = None,
        *,
        in_chunks: bool = False,
        output_axes: Optional[Sequence[str]] = None,
        func_type: Literal["all", "axes"] = "axes",
        pbar: bool = True,
        pbar_kwargs: Optional[dict] = None,
        **kwargs,
    ):
        r"""
        Evaluate a coordinate-based function over the grid domain.

        This method computes the values of a user-supplied callable `func` at each point on the grid
        spanned by `output_axes`, using the physical (coordinate system-defined) coordinates at those points.
        It supports both global (in-memory) and streaming (chunked) evaluation strategies.

        This is useful for constructing scalar, vector, or tensor fields defined analytically in terms
        of coordinates, and can be applied efficiently even for large grids.

        Parameters
        ----------
        func : callable
            A Python function that returns values defined over physical coordinates. Its signature must match
            the coordinate mode:

            - If ``func_type="axes"`` (default), the function takes only the coordinates of `output_axes`
              (in canonical coordinate order).
            - If ``func_type="all"``, the function must take all coordinate axes of the system in canonical order.

            The return value should be an array with shape `result_shape` per grid point.

        result_shape : sequence of int, optional
            The shape of the result at each grid point (e.g., `()` for scalar fields, `(3,)` for 3-vectors).
            Defaults to `()` if unspecified.

        out : array-like, optional
            An optional buffer in which to store the result.
            This can be used to reduce memory usage when performing
            computations. The shape of `out` must be compliant
            with broadcasting rules (see `Notes`). `out` may be a buffer or any
            other array-like object.
        in_chunks : bool, optional
            Whether to perform the computation in chunks. This can help reduce memory usage during the operation but
            will increase runtime due to increased computational load. If input buffers are all fully-loaded into memory,
            chunked performance will only marginally improve; however, if buffers are lazy loaded, then chunked operations
            will significantly improve efficiency. Defaults to ``False``.
        output_axes : list of str, optional
            The axes of the coordinate system over which the result should
            span. By default, `output_axes` is the same as `field_axes` and
            the output field matches the span of the input field.

            This argument may be specified to expand the number of axes onto which
            the output field is computed. `output_axes` must be a superset of the
            `field_axes`.
        pbar : bool, optional
            Whether to show a progress bar during chunked evaluation.
        pbar_kwargs : dict, optional
            Extra keyword arguments passed to `tqdm` when `pbar=True`.
        func_type : {"axes", "all"}, optional
                    Specifies whether `func` accepts all coordinate axes or only those listed in `output_axes`.
                    By default, ``"axes"``.
        **kwargs :
            Additional keyword arguments forwarded to `func`.

        Returns
        -------
        np.ndarray
            A NumPy array with shape `(grid_shape over output_axes) + result_shape`, containing the
            evaluated function values at each grid point.

        Notes
        -----
        This method evaluates the function:

        .. math::

            f(x^1, x^2, ..., x^n)

        where :math:`x^i` are the physical coordinates (e.g., `r`, `\theta`, `z`, etc.) defined
        by the coordinate system.

        If `in_chunks=True`, the grid is traversed in blocks (including 1-cell ghost zones), and the function
        is evaluated independently on each block. This enables out-of-core and lazy buffer evaluations.

        This method is commonly used to:

        - Construct analytic scalar/vector/tensor fields on structured grids
        - Convert closed-form physics models into discrete field data
        - Generate test fields for numerical method validation
        """
        # --- Handle fixed and free axes --- #
        output_axes = self.standardize_axes(output_axes)
        fixed_axes, fixed_values = self._compute_fixed_axes_and_values(
            free_axes=output_axes
        )

        # --- Allocate `out` --- #
        # Having now determined the correct output axes, we can
        # simply generate the output. This logic is encapsulated in `_prepare_output_buffer`.
        # We do have some additional leg work to determine the element shape in this case.
        result_shape = tuple(result_shape) if result_shape is not None else ()
        out = self._prepare_output_buffer(
            output_axes,
            output_element_shape=result_shape,
            out=out,
            include_ghosts=True,
            dtype=kwargs.pop("dtype", "f8"),
        )

        # --- Handle the eval function --- #
        # We need to handle the function because it might be
        # a function of the axes and not the full coordinate set,
        # but we want it to be a function of the full coordinate
        # set when passed through.
        if func_type == "axes":
            # Canonical list of coordinate names in this system
            all_axes = self.__cs__.__AXES__

            # Determine the indices of the output axes in the full system
            output_indices = [all_axes.index(ax) for ax in output_axes]

            # Define a new function that accepts *all_axes but internally calls func(*args_subset)
            # noinspection PyMissingOrEmptyDocstring
            def full_func(*_args):
                # Subselect only the arguments that correspond to output_axes
                args_subset = [_args[i] for i in output_indices]
                return func(*args_subset, **kwargs)

        else:

            def full_func(*_args):
<<<<<<< HEAD
                # Subselect only the arguments that correspond to output_axes
=======
>>>>>>> c6bdc564
                return func(*_args, **kwargs)

        eval_func = full_func

        # --- Perform the computation --- #
        if in_chunks:
            # Operation performed in chunks.
            self._ensure_supports_chunking()

            # Cycle through chunks.
            for chunk_slices in self.iter_chunk_slices(
                axes=output_axes,
                include_ghosts=True,
                halo_offsets=1,
                oob_behavior="clip",
                pbar=pbar,
                pbar_kwargs=pbar_kwargs,
            ):
                # Compute coordinates. Cut down to the correct set of coordinates and
                # slices for the input field axes.
                coordinates = self.compute_coords_from_slices(
                    chunk_slices, axes=output_axes, origin="global", __validate__=False
                )
                out[
                    (*chunk_slices, ...)
                ] = self.__cs__.compute_function_from_coordinates(
                    eval_func, coordinates, fixed_axes=fixed_values
                )
        else:
            coordinates = self.compute_domain_coords(
                axes=output_axes, origin="global", __validate__=False
            )
            out[...] = self.__cs__.compute_function_from_coordinates(
                eval_func, coordinates, fixed_axes=fixed_values
            )

        # Return the output buffer.
        return out

    # ======================================= #
    # General Dense Ops                       #
    # ======================================= #
    # recasting of functions from differential geometry's
    # general_ops module.
    def dense_element_wise_partial_derivatives(
        self: _SupDGMO,
        field: ArrayLike,
        field_axes: Sequence[str],
        /,
        out: Optional[ArrayLike] = None,
        *,
        in_chunks: bool = False,
        edge_order: Literal[1, 2] = 2,
        output_axes: Optional[Sequence[str]] = None,
        pbar: bool = True,
        pbar_kwargs: Optional[dict] = None,
        **kwargs,
    ):
        r"""
        Compute the element-wise partial derivatives of an array-valued field over the grid.

        This method computes the partial derivatives along each of the :attr:`~grids.base.GridBase.ndim` axes of the grid
        for each element of an array-valued input field. Thus,

        .. math::

            T_{ijk\ldots} \to T_{ijk\ldots;\mu} = \partial_\mu T_{ijk\ldots}.

        .. hint::

            Under the hood, this method wraps :func:`~differential_geometry.general_ops.dense_element_wise_partial_derivatives`.

        Parameters
        ----------
        field : array-like
            The array-valued field on which to compute the partial derivatives. This should be an array-like object
            with a compliant shape (see `Notes` below).
        field_axes : list of str
            The coordinate axes over which the `field` spans. This should be a sequence of strings referring to
            the various coordinates of the underlying :attr:`~grids.base.GridBase.coordinate_system` of the grid.
            For each element in `field_axes`, `field`'s `i`-th index should match the shape
            of the grid for that coordinate. (See `Notes` for more details).
        out : array-like, optional
            An optional buffer in which to store the result.
            This can be used to reduce memory usage when performing
            computations. The shape of `out` must be compliant
            with broadcasting rules (see `Notes`). `out` may be a buffer or any
            other array-like object.
        output_axes : list of str, optional
            The axes of the coordinate system over which the result should
            span. By default, `output_axes` is the same as `field_axes` and
            the output field matches the span of the input field.

            This argument may be specified to expand the number of axes onto which
            the output field is computed. `output_axes` must be a superset of the
            `field_axes`.
        in_chunks : bool, optional
            Whether to perform the computation in chunks. This can help reduce memory usage during the operation but
            will increase runtime due to increased computational load. If input buffers are all fully-loaded into memory,
            chunked performance will only marginally improve; however, if buffers are lazy loaded, then chunked operations
            will significantly improve efficiency. Defaults to ``False``.
        edge_order : {1, 2}, optional
            Order of the finite difference scheme to use when computing derivatives. See :func:`numpy.gradient` for more
            details on this argument. Defaults to ``2``.
        pbar : bool, optional
            Whether to display a progress bar when ``in_chunks=True``.
        pbar_kwargs : dict, optional
            Additional keyword arguments passed to the progress bar utility. These can be any valid arguments
            to :func:`tqdm.tqdm`.
        **kwargs
            Additional keyword arguments passed to :func:`~differential_geometry.general_ops.dense_element_wise_partial_derivatives`.

        Returns
        -------
        array-like
            The computed partial derivatives. he returned array has shape:
            ``(...grid_shape over `output_axes`, ...element_shape of `field`, ndim)``
            The final axis contains the partial derivatives with respect to each coordinate axis
            in the grid’s coordinate system.

        Notes
        -----
        **Broadcasting and Array Shapes**:

        The input ``field`` must have a very precise shape to be valid for this operation. If the underlying grid
        (**including ghost zones**) has shape ``grid_shape = (G_1,...,G_ndim)``, then the spatial dimensions of the field must
        match exactly ``grid_shape[axes]``. Any remaining dimensions of the ``field`` are treated as elements of the field.

        Thus, if a ``(G1,G3,F1,F2,F3)`` field is passed with ``field_axes = ['x','z']`` (in cartesian coordinates), then
        the resulting output array will have shape ``(G1,G3,F1,F2,F3,3)`` and ``out[...,1] == 0`` because the field does not
        contain any variability over the ``y`` variable.

        If ``output_axes`` is specified, then that resulting grid will be broadcast to any additional grid axes necessary.

        When ``out`` is specified, it must match (exactly) the expected output buffer shape or an error will arise.

        **Chunking Semantics**:

        When ``in_chunks=True``, chunking is enabled for this operation. In that case, the ``out`` buffer is filled
        iteratively by performing computations on each chunk of the grid over the specified `output_axes`. When the
        computation is performed, each chunk is extracted with an additional 1-cell halo to ensure that :func:`numpy.gradient`
        attains its maximal accuracy on each chunk.

        .. note::

            Chunking is (generally) only useful when ``out`` and ``field`` are array-like lazy-loaded buffers like
            HDF5 datasets. In those cases, the maximum memory load is only that required to load each individual chunk.
            If the ``out`` buffer is not specified, it is allocated fully anyways, making chunking somewhat redundant.


        See Also
        --------
        dense_covariant_gradient: Covariant gradient of a tensor field.
        dense_contravariant_gradient: Contravariant gradient of a tensor field.
        ~differential_geometry.general_ops.dense_element_wise_partial_derivatives: Low-level callable version.

        Examples
        --------
        **Derivatives of a scalar field**:

        The easiest example is the derivative of a generic scalar field.

        .. plot::
            :include-source:

            >>> from pymetric.grids.core import UniformGrid
            >>> from pymetric.coordinates import CartesianCoordinateSystem2D
            >>> import matplotlib.pyplot as plt
            >>>
            >>> # Create the coordinate system
            >>> cs = CartesianCoordinateSystem2D()
            >>>
            >>> # Create the grid
            >>> grid = UniformGrid(cs,[[-1,-1],[1,1]],[500,500],chunk_size=[50,50],ghost_zones=[[2,2],[2,2]],center='cell')
            >>>
            >>> # Create the field
            >>> X,Y = grid.compute_domain_mesh(origin='global')
            >>> Z = np.sin((X**2+Y**2))
            >>>
            >>> # Compute the partial derivatives.
            >>> derivatives = grid.dense_element_wise_partial_derivatives(Z,['x','y'])
            >>>
            >>> fig,axes = plt.subplots(1,3,sharey=True,sharex=True,figsize=(7,3))
            >>> _ = axes[0].imshow(Z.T,origin='lower',extent=grid.gbbox.T.ravel(),vmin=-1,vmax=1,cmap='coolwarm')
            >>> _ = axes[1].imshow(derivatives[...,0].T,origin='lower',extent=grid.gbbox.T.ravel(),vmin=-1,vmax=1,cmap='coolwarm')
            >>> _ = axes[2].imshow(derivatives[...,1].T,origin='lower',extent=grid.gbbox.T.ravel(),vmin=-1,vmax=1,cmap='coolwarm')
            >>> plt.show()

        **Derivatives of an array field**:

        Similarly, this can be applied to array fields of any sort.

        .. plot::
            :include-source:

            >>> from pymetric.grids.core import UniformGrid
            >>> from pymetric.coordinates import CartesianCoordinateSystem2D
            >>> import matplotlib.pyplot as plt
            >>>
            >>> # Create the coordinate system
            >>> cs = CartesianCoordinateSystem2D()
            >>>
            >>> # Create the grid
            >>> grid = UniformGrid(cs,[[-1,-1],[1,1]],[500,500],chunk_size=[50,50],ghost_zones=[[2,2],[2,2]],center='cell')
            >>>
            >>> # Create the field
            >>> X,Y = grid.compute_domain_mesh(origin='global')
            >>> Z = np.stack([np.sin((X**2+Y**2)),np.sin(5*(X**2+Y**2))],axis=-1) # (504,504,2)
            >>>
            >>> # Compute the partial derivatives.
            >>> derivatives = grid.dense_element_wise_partial_derivatives(Z,['x','y'])
            >>>
            >>> fig,axes = plt.subplots(2,3,sharey=True,sharex=True,figsize=(7,6))
            >>> _ = axes[0,0].imshow(Z[...,0].T,origin='lower',extent=grid.gbbox.T.ravel(),vmin=-1,vmax=1,cmap='coolwarm')
            >>> _ = axes[0,1].imshow(derivatives[...,0,0].T,origin='lower',extent=grid.gbbox.T.ravel(),vmin=-1,vmax=1,cmap='coolwarm')
            >>> _ = axes[0,2].imshow(derivatives[...,0,1].T,origin='lower',extent=grid.gbbox.T.ravel(),vmin=-1,vmax=1,cmap='coolwarm')
            >>> _ = axes[1,0].imshow(Z[...,1].T,origin='lower',extent=grid.gbbox.T.ravel(),vmin=-1,vmax=1,cmap='coolwarm')
            >>> _ = axes[1,1].imshow(derivatives[...,1,0].T,origin='lower',extent=grid.gbbox.T.ravel(),vmin=-5,vmax=5,cmap='coolwarm')
            >>> _ = axes[1,2].imshow(derivatives[...,1,1].T,origin='lower',extent=grid.gbbox.T.ravel(),vmin=-5,vmax=5,cmap='coolwarm')
            >>> plt.show()

        **Expanding to output axes**:

        In some cases, you might have a field :math:`T_{ijk\ldots}(x,y)` and you may need
        :math:`\partial_\mu T_{ijk\ldots}(x,y,z)`. This can be achieved by declaring the `output_axes`
        argument.

        >>> from pymetric.coordinates import CartesianCoordinateSystem3D
        >>>
        >>> # Create the coordinate system
        >>> cs = CartesianCoordinateSystem3D()
        >>>
        >>> # Create the grid
        >>> grid = UniformGrid(cs,[[-1,-1,-1],[1,1,1]],[50,50,50],chunk_size=[5,5,5],ghost_zones=[2,2,2],center='cell')
        >>>
        >>> # Create the field
        >>> X,Y = grid.compute_domain_mesh(origin='global',axes=['x','y'])
        >>> Z = np.stack([np.sin((X**2+Y**2)),np.sin(5*(X**2+Y**2))],axis=-1) # (54,54,2)
        >>>
        >>> # Compute the partial derivatives.
        >>> derivatives = grid.dense_element_wise_partial_derivatives(Z,['x','y'],output_axes=['x','y','z'])
        >>> derivatives.shape
        (54, 54, 54, 2, 3)
        """
        # --- Preparing axes --- #
        # To prepare the axes, we need to ensure that they are standardized and
        # then check for subsets. We also extract the indices so that they
        # can be used for various low-level callables.
        field_axes, output_axes, field_axes_indices, _ = self._set_input_output_axes(
            field_axes, output_axes=output_axes
        )
        # Confirm that the field matches the expected shape.
        self.check_field_shape(field.shape, axes=field_axes)

        # --- Allocate `out` --- #
        # Having now determined the correct output axes, we can
        # simply generate the output. This logic is encapsulated in `_prepare_output_buffer`.
        # We do have some additional leg work to determine the element shape in this case.
        rank = field.ndim - len(field_axes)
        element_shape = field.shape[field.ndim - rank :]
        element_shape_out = tuple(element_shape) + (self.ndim,)
        out = self._prepare_output_buffer(
            output_axes,
            output_element_shape=element_shape_out,
            out=out,
            include_ghosts=True,
            dtype=field.dtype,
        )

        # --- Perform Gradient Operation --- #
        if in_chunks:
            # Operation performed in chunks.
            self._ensure_supports_chunking()

            for chunk_slices in self.iter_chunk_slices(
                axes=field_axes,
                include_ghosts=True,
                halo_offsets=1,
                oob_behavior="clip",
                pbar=pbar,
                pbar_kwargs=pbar_kwargs,
            ):
                # Cut the slice out of the input tensor field.
                tensor_field_chunk = self.broadcast_array_to_axes(
                    field[(*chunk_slices, ...)],
                    axes_in=field_axes,
                    axes_out=output_axes,
                )

                # Construct the coordinates from the slices.
                coordinates = self.compute_coords_from_slices(
                    chunk_slices, axes=field_axes, origin="global", __validate__=False
                )

                # Compute the covariant gradient.
                cov_grad = dense_element_wise_partial_derivatives(
                    tensor_field_chunk,
                    rank,
                    *coordinates,
                    output_indices=field_axes_indices,  # ensures we place grads into right slots.
                    edge_order=edge_order,
                    **kwargs,
                )

                # Assign to the output.
                out[
                    (
                        *chunk_slices,
                        ...,
                    )
                ] = cov_grad

        else:
            # Operation performed in single call. Compute all
            # coordinates over the entire domain and then compute.
            # Cast the input field to the output axes.
            reshaped_tensor_field = self.broadcast_array_to_axes(
                field, axes_in=field_axes, axes_out=output_axes
            )

            # Compute the coordinates.
            coordinates = self.compute_domain_coords(
                axes=field_axes, origin="global", __validate__=False
            )

            # Compute covariant gradient.
            dense_element_wise_partial_derivatives(
                reshaped_tensor_field,
                rank,
                *coordinates,
                output_indices=field_axes_indices,  # ensures we place grads into right slots.
                edge_order=edge_order,
                out=out,
                **kwargs,
            )

        # Return the output buffer.
        return out

    def dense_element_wise_laplacian(
        self: _SupDGMO,
        field: ArrayLike,
        field_axes: Sequence[str],
        /,
        out: Optional[ArrayLike] = None,
        Lterm_field: Optional[ArrayLike] = None,
        inverse_metric_field: Optional[ArrayLike] = None,
        derivative_field: Optional[ArrayLike] = None,
        second_derivative_field: Optional[ArrayLike] = None,
        *,
        in_chunks: bool = False,
        edge_order: Literal[1, 2] = 2,
        output_axes: Optional[Sequence[str]] = None,
        pbar: bool = True,
        pbar_kwargs: Optional[dict] = None,
        **kwargs,
    ):
        r"""
        Compute the element-wise Laplacian of an array-valued field on the grid.

        For an array field :math:`T_{\ldots}^{\ldots}`, this method computes the Laplacian
        of each element individually. The scalar Laplacian of an element :math:`\phi` is:

        .. math::

            \nabla^2 \phi = \nabla \cdot \nabla \phi = \frac{1}{\rho} \partial_\mu \left( \rho g^{\mu\nu} \partial_\nu \phi \right)

        A numerically stable rearrangement is used in practice:

        .. math::

            \nabla^2 \phi = \frac{1}{\rho} \partial_\mu \left[ g^{\mu\nu} \rho \right] \partial_\nu \phi + g^{\mu\nu} \partial_\mu \partial_\nu \phi
                         = L^\nu \partial_\nu \phi + g^{\mu\nu} \partial_\mu \partial_\nu \phi

        This is the form used internally for stable, metric-aware computation.

        .. hint::

            Internally calls either :func:`~differential_geometry.dense_ops.dense_scalar_laplacian_diag` (for diagonal metrics)
            or :func:`~differential_geometry.dense_ops.dense_scalar_laplacian_full` (for full metrics), depending on the coordinate system.

        Parameters
        ----------
        field : array-like
            The array-valued field on which to operate. This must meet all the
            necessary shape criteria (see Notes).
        field_axes : list of str
            The coordinate axes over which the `tensor_field` spans. This should be a sequence of strings referring to
            the various coordinates of the underlying :attr:`~grids.base.GridBase.coordinate_system` of the grid.
            For each element in `field_axes`, `tensor_field`'s `i`-th index should match the shape
            of the grid for that coordinate. (See `Notes` for more details).
        out : array-like, optional
            An optional buffer in which to store the result.
            This can be used to reduce memory usage when performing
            computations. The shape of `out` must be compliant
            with broadcasting rules (see `Notes`). `out` may be a buffer or any
            other array-like object.
        Lterm_field : array-like, optional
            The volume log-derivative field :math:`L^\nu = \frac{1}{\rho} \partial_\mu [g^{\mu\nu} \rho]`.
            If not provided, it is computed automatically using the coordinate system. This argument can be filled to
            reduce numerical error and improve computational efficiency if it is known.

            If specified, `Lterm_field` must be shape compliant (see Notes).
        inverse_metric_field : array-like, optional
            A buffer containing the inverse metric field :math:`g^{\mu\nu}`. `inverse_metric_field`
            can be provided to improve computation speed (by avoiding computing it in stride);
            however, it is not required.

            The inverse metric can be derived from the coordinate system when this
            argument is not provided. See `Notes` below
            for details on the shape of `inverse_metric_field`.
        derivative_field : array-like, optional
            A buffer containing the first derivatives of the field. Can be provided to improve
            computation speed (by avoiding computing it in stride); however, it is not required.

            If specified, `derivative_field` must be shape compliant (see Notes).
        second_derivative_field : array-like, optional
            A buffer containing the second derivatives of the field. Can be provided to improve
            computation speed (by avoiding computing it in stride); however, it is not required.

            If specified, `second_derivative_field` must be shape compliant (see Notes).
        output_axes : list of str, optional
            The axes of the coordinate system over which the result should
            span. By default, `output_axes` is the same as `field_axes` and
            the output field matches the span of the input field.

            This argument may be specified to expand the number of axes onto which
            the output field is computed. `output_axes` must be a superset of the
            `field_axes`.
        in_chunks : bool, optional
            Whether to perform the computation in chunks. This can help reduce memory usage during the operation but
            will increase runtime due to increased computational load. If input buffers are all fully-loaded into memory,
            chunked performance will only marginally improve; however, if buffers are lazy loaded, then chunked operations
            will significantly improve efficiency. Defaults to ``False``.
        edge_order : {1, 2}, optional
            Order of the finite difference scheme to use when computing derivatives. See :func:`numpy.gradient` for more
            details on this argument. Defaults to ``2``.
        pbar : bool, optional
            Whether to display a progress bar when `in_chunks=True`.
        pbar_kwargs : dict, optional
            Additional keyword arguments passed to the progress bar utility. These can be any valid arguments
            to :func:`tqdm.tqdm`.
        **kwargs
            Additional keyword arguments passed to :func:`~differential_geometry.dense_ops.dense_scalar_laplacian_full` or
            :func:`~differential_geometry.dense_ops.dense_scalar_laplacian_diag`.

        Returns
        -------
        array-like
            Array of the same shape as `field`, optionally broadcast over additional axes.
            Contains the computed Laplacian :math:`\nabla^2 \phi` of each element in the input.

        Notes
        -----
        **Shape and Broadcasting Requirements**

        The spatial dimensions of `field` must match the grid shape exactly over the `field_axes`.
        For a scalar field on a grid with shape ``(G1, ..., Gm)``, and `field_axes = ['x', 'z']`,
        the field must have shape ``(Gₓ, G_z)``. For tensor fields, additional trailing dimensions
        (beyond the spatial ones) are interpreted as tensor indices and must either match `ndim` exactly
        or be nested in a form that makes the Laplacian contractable (i.e., act elementwise).

        The output shape will match the shape of `tensor_field` unless `output_axes` introduces
        additional broadcasting (e.g., singleton axes added by `broadcast_array_to_axes`).

        **Use of Auxiliary Fields**

        - `Lterm_field` is used to stabilize the Laplacian operator in curved coordinates.
        - `inverse_metric_field` allows skipping the on-the-fly metric computation.
        - `derivative_field` and `second_derivative_field` allow precomputing the necessary gradient terms.

        Each of these inputs must conform to specific shape constraints:

        - `Lterm_field`: (..., ndim)
        - `inverse_metric_field`: (..., ndim) or (..., ndim, ndim)
        - `derivative_field`: (..., ndim)
        - `second_derivative_field`: (..., ndim) or (..., ndim, ndim)

        **Chunked Execution**

        When `in_chunks=True`, the Laplacian is computed in small memory-efficient blocks with
        halo padding of 1 cell. This is especially useful when `tensor_field` and `out` are backed
        by HDF5 or other lazy-loading array backends. Chunking requires the grid to support
        `iter_chunk_slices(...)`.

        **Applicability**

        This method applies the scalar Laplacian element-wise to each component of the input field.
        It is appropriate for scalar fields, vector fields, or element-wise defined tensor fields
        in arbitrary curvilinear coordinates.

        See Also
        --------
        dense_element_wise_partial_derivatives: Generic form for general array-valued fields.
        dense_covariant_gradient: Covariant gradient of a tensor field.
        ~differential_geometry.dense_ops.dense_gradient_contravariant_full: Low-level callable version (full metric)
        ~differential_geometry.dense_ops.dense_gradient_contravariant_diag: Low-level callable version (diag metric)
        """
        # --- Preparing axes --- #
        # To prepare the axes, we need to ensure that they are standardized and
        # then check for subsets. We also extract the indices so that they
        # can be used for various low-level callables.
        (
            field_axes,
            output_axes,
            field_axes_indices,
            output_axes_indices,
        ) = self._set_input_output_axes(field_axes, output_axes=output_axes)
        differential_axes_indices = np.asarray(
            [_i for _i, _a in enumerate(output_axes) if _a in field_axes]
        )
        fixed_axes, fixed_values = self._compute_fixed_axes_and_values(
            free_axes=output_axes
        )

        # --- Allocate `out` --- #
        # Having now determined the correct output axes, we can
        # simply generate the output. This logic is encapsulated in `_prepare_output_buffer`.
        rank = field.ndim - len(field_axes)
        out = self._prepare_output_buffer(
            output_axes, out=out, include_ghosts=True, dtype=field.dtype
        )

        # --- Determine the correct operator --- #
        # We need to check the metric shape to determine.
        if len(self.__cs__.metric_tensor_symbol.shape) == 1:
            __op__ = dense_scalar_laplacian_diag
        else:
            __op__ = dense_scalar_laplacian_full

        # --- Perform the operation --- #
        if in_chunks:
            # Compute the divergence in chunks. Broadly speaking, this proceeds in
            # the following order of operations:
            # 1. Ensure that chunking is supported.
            # 2. Determine if we are given the D-term and (if so), mark that
            #    we don't need to try to compute on each round.
            self._ensure_supports_chunking()

            # Determine if we need to try to generate the
            # D-term field for each chunk or if we can just grab it.
            _try_F = Lterm_field is None
            _try_metric = inverse_metric_field is None
            _has_derivative = derivative_field is not None
            _has_second_derivative = second_derivative_field is not None

            # Iterate through each of the chunk slices in the
            # output space.
            for chunk_slices in self.iter_chunk_slices(
                axes=output_axes,
                include_ghosts=True,
                halo_offsets=1,
                oob_behavior="clip",
                pbar=pbar,
                pbar_kwargs=pbar_kwargs,
            ):
                # Compute coordinates. Cut down to the correct set of coordinates and
                # slices for the input field axes.
                coordinates = self.compute_coords_from_slices(
                    chunk_slices, axes=output_axes, origin="global", __validate__=False
                )
                differential_coordinates = [
                    coordinates[i] for i in differential_axes_indices
                ]
                differential_chunk_slices = [
                    chunk_slices[i] for i in differential_axes_indices
                ]

                # Broadcast the vector field onto the chunk.
                vector_field_chunk = self.broadcast_array_to_axes(
                    field[(*differential_chunk_slices, ...)],
                    axes_in=field_axes,
                    axes_out=output_axes,
                )

                # Attempt to build the D-term if it is needed.
                if _try_F:
                    Fterm_chunk = self.__cs__.compute_expression_from_coordinates(
                        "Lterm", coordinates, fixed_axes=fixed_values
                    )
                else:
                    Fterm_chunk = Lterm_field[(*chunk_slices, ...)]

                if _try_metric:
                    inverse_metric_field_chunk = (
                        self.__cs__.compute_expression_from_coordinates(
                            "inverse_metric_tensor",
                            coordinates,
                            fixed_axes=fixed_values,
                        )
                    )
                else:
                    inverse_metric_field_chunk = inverse_metric_field[
                        (*chunk_slices, ...)
                    ]

                # If we have the derivative field, we need to cut into it.
                if _has_derivative:
                    derivative_field_broadcast = self.broadcast_array_to_axes(
                        derivative_field[(*differential_chunk_slices, ...)],
                        axes_in=field_axes,
                        axes_out=output_axes,
                    )
                else:
                    derivative_field_broadcast = None

                if _has_second_derivative:
                    second_derivative_field_broadcast = self.broadcast_array_to_axes(
                        second_derivative_field[(*differential_chunk_slices, ...)],
                        axes_in=field_axes,
                        axes_out=output_axes,
                    )
                else:
                    second_derivative_field_broadcast = None

                # Compute the covariant gradient.
                out[(*chunk_slices, ...)] = __op__(
                    vector_field_chunk,
                    Fterm_chunk,
                    inverse_metric_field_chunk,
                    rank,
                    self.ndim,
                    *differential_coordinates,
                    derivative_field=derivative_field_broadcast,
                    second_derivative_field=second_derivative_field_broadcast,
                    field_axes=output_axes_indices,
                    derivative_axes=differential_axes_indices,
                    edge_order=edge_order,
                    **kwargs,
                )
        else:
            # Perform the operation in one pass. Broadly, the steps are
            # 1. Broadcast the field to the output axes for consistency.
            # 2. Compute the coordinates in the output axes space.
            # 3. Compute the Dterm_field if it is not provided.
            # 4. Broadcast the derivative field / 2nd derivative field if it is provided.

            # Broadcast to output axes. This will be (F1, ..., 1, ... FM) or something
            # of the sort.
            tensor_field_broadcast = self.broadcast_array_to_axes(
                field, axes_in=field_axes, axes_out=output_axes
            )

            # Compute the output coordinates so that we can
            # perform the differentiation operation.
            coordinates = self.compute_domain_coords(
                axes=output_axes, origin="global", __validate__=False
            )
            differential_coordinates = [
                coordinates[i] for i in differential_axes_indices
            ]

            # Broadcast required fields.
            if derivative_field is not None:
                derivative_field_broadcast = self.broadcast_array_to_axes(
                    derivative_field, axes_in=field_axes, axes_out=output_axes
                )
            else:
                derivative_field_broadcast = None

            if second_derivative_field is not None:
                second_derivative_field_broadcast = self.broadcast_array_to_axes(
                    second_derivative_field, axes_in=field_axes, axes_out=output_axes
                )
            else:
                second_derivative_field_broadcast = None

            # Create the D-term field over the free coordinates.
            Lterm_field = self.__cs__.requires_expression_from_coordinates(
                Lterm_field,
                "Lterm",
                coordinates,
                fixed_axes=fixed_values,
            )
            inverse_metric_field = self.__cs__.requires_expression_from_coordinates(
                inverse_metric_field,
                "inverse_metric_tensor",
                coordinates,
                fixed_axes=fixed_values,
            )

            __op__(
                tensor_field_broadcast,
                Lterm_field,
                inverse_metric_field,
                rank,
                self.ndim,
                *differential_coordinates,
                field_axes=output_axes_indices,
                derivative_axes=differential_axes_indices,
                edge_order=edge_order,
                out=out,
                first_derivative_field=derivative_field_broadcast,
                second_derivative_field=second_derivative_field_broadcast,
                **kwargs,
            )

        return out

    # ======================================= #
    # Dense Utils                             #
    # ======================================= #
    # These methods allow wrapping for methods
    # in `dense_utils`.
    def dense_contract_with_metric(
        self: _SupDGMO,
        tensor_field: ArrayLike,
        field_axes: Sequence[str],
        index: int,
        /,
        mode: str = "lower",
        out: Optional[ArrayLike] = None,
        metric_field: Optional[ArrayLike] = None,
        *,
        in_chunks: bool = False,
        output_axes: Optional[Sequence[str]] = None,
        pbar: bool = True,
        pbar_kwargs: Optional[dict] = None,
        **kwargs,
    ):
        r"""
        Contract a tensor index with the metric tensor or its inverse.

        This method raises or lowers a single index of a tensor field by contracting
        it with the metric tensor :math:`g_{\mu\nu}` or its inverse :math:`g^{\mu\nu}`.

        Depending on the mode:

        - ``mode='lower'`` applies :math:`T^\mu \mapsto T_\nu = g_{\mu\nu} T^\mu`
        - ``mode='raise'`` applies :math:`T_\mu \mapsto T^\nu = g^{\mu\nu} T_\mu`

        The appropriate form (full vs. diagonal) of the metric is automatically chosen based
        on the coordinate system's geometry.

        .. hint::

            Internally wraps :func:`~differential_geometry.dense_utils.dense_contract_with_metric`,
            using the diagonal or full version depending on the metric type.

        Parameters
        ----------
        tensor_field : array-like
            The tensor field whose index signature is to be adjusted.
            See `Notes` for more details on the shape requirements.
        field_axes : list of str
            The coordinate axes over which the `tensor_field` spans. This should be a sequence of strings referring to
            the various coordinates of the underlying :attr:`~grids.base.GridBase.coordinate_system` of the grid.
            For each element in `field_axes`, `tensor_field`'s `i`-th index should match the shape
            of the grid for that coordinate. (See `Notes` for more details).
        index : int
            Slot to raise or lower (``0 <= index < rank``).
        mode : {'raise', 'lower'}, default 'lower'
            Conversion direction. If ``'raise'``, then the inverse metric tensor is
            used in the contraction. Otherwise, the metric tensor is used.
        out : array-like, optional
            An optional buffer in which to store the result.
            This can be used to reduce memory usage when performing
            computations. The shape of `out` must be compliant
            with broadcasting rules (see `Notes`). `out` may be a buffer or any
            other array-like object.
        metric_field : array-like, optional
            Optional precomputed metric or inverse metric to use in the contraction:
            - For ``mode='raise'``, this must be the inverse metric.
            - For ``mode='lower'``, this must be the metric.

            May be diagonal (shape ``(..., ndim)``) or full (``(..., ndim, ndim)``).
            If not provided, it is computed from the coordinate system.
            See `Notes` for more details on the shape requirements.
        in_chunks : bool, default False
            Whether to perform the computation in chunks. This can help reduce memory usage during the operation but
            will increase runtime due to increased computational load. If input buffers are all fully-loaded into memory,
            chunked performance will only marginally improve; however, if buffers are lazy loaded, then chunked operations
            will significantly improve efficiency. Defaults to ``False``.
        output_axes : list of str, optional
            The axes of the coordinate system over which the result should
            span. By default, `output_axes` is the same as `field_axes` and
            the output field matches the span of the input field.

            This argument may be specified to expand the number of axes onto which
            the output field is computed. `output_axes` must be a superset of the
            `field_axes`.
        pbar : bool, default True
            Show a progress bar when ``in_chunks=True``.
        pbar_kwargs : dict, optional
            Extra keyword arguments forwarded to *tqdm*.
        **kwargs
            Passed straight to the low-level metric-contraction kernels
            (e.g. `where=` masks).

        Returns
        -------
        array-like
            The tensor with the selected slot converted.  Shape equals
            ``broadcast(grid_shape over output_axes) + element_shape``.

        Notes
        -----
        **Shape and Broadcasting Requirements**

        The shape of `tensor_field` must exactly match the grid shape over `field_axes`.
        Any trailing axes are treated as component dimensions of the tensor, and must match the
        expected rank.

        The `out` buffer (if supplied) must match the computed output shape.

        **Metric Input**

        If `metric_field` is not supplied, it is computed from the coordinate system.
        Supported metric shapes:

        - Diagonal metric: shape ``(..., ndim)``
        - Full metric: shape ``(..., ndim, ndim)``

        **Chunked Execution**

        When `in_chunks=True`, the grid is processed in small chunks (with ghost zones).
        This reduces memory overhead and improves performance with lazy buffers like HDF5.

        See Also
        --------
        dense_element_wise_partial_derivatives : Computes directional derivatives.
        dense_covariant_gradient : Computes the full covariant gradient of a tensor.
        ~differential_geometry.dense_utils.dense_contract_with_metric : Low-level backend for index contraction.
        """
        # --- Preparing axes --- #
        # To prepare the axes, we need to ensure that they are standardized and
        # then check for subsets. We also extract the indices so that they
        # can be used for various low-level callables.
        field_axes, output_axes, field_axes_indices, _ = self._set_input_output_axes(
            field_axes, output_axes=output_axes
        )
        fixed_axes, fixed_values = self._compute_fixed_axes_and_values(
            free_axes=output_axes
        )

        # --- Determine the correct operator --- #
        # We need to check the metric shape to determine.
        if len(self.__cs__.metric_tensor_symbol.shape) == 1:
            __op__ = _dense_contract_index_with_diagonal_metric
        else:
            __op__ = _dense_contract_index_with_metric

        # --- Allocate `out` --- #
        # Having now determined the correct output axes, we can
        # simply generate the output. This logic is encapsulated in `_prepare_output_buffer`.
        tensor_field_ndim, tensor_field_shape = tensor_field.ndim, tensor_field.shape
        rank = tensor_field_ndim - len(field_axes)
        tensor_field_element_shape = tensor_field_shape[tensor_field_ndim - rank :]
        output_field_element_shape = tuple(tensor_field_element_shape)
        out = self._prepare_output_buffer(
            output_axes,
            output_element_shape=output_field_element_shape,
            out=out,
            include_ghosts=True,
            dtype=tensor_field.dtype,
        )

        # --- Perform Gradient Operation --- #
        if in_chunks:
            # Operation performed in chunks.
            self._ensure_supports_chunking()

            # -- Create the chunk fetchers -- #
            # These allow us to seamlessly generate the correct
            # metric field over the chunks regardless of it being
            # pre-specified.
            _metric_fetcher_ = self._make_expression_chunk_fetcher(
                "inverse_metric_tensor" if mode == "raise" else "metric_tensor",
                fixed_values,
                value=metric_field,
            )

            # Cycle through chunks.
            for chunk_slices in self.iter_chunk_slices(
                axes=output_axes,
                include_ghosts=True,
                halo_offsets=1,
                oob_behavior="clip",
                pbar=pbar,
                pbar_kwargs=pbar_kwargs,
            ):
                # Compute coordinates. Cut down to the correct set of coordinates and
                # slices for the input field axes.
                coordinates = self.compute_coords_from_slices(
                    chunk_slices, axes=output_axes, origin="global", __validate__=False
                )

                tensor_field_chunk = self.broadcast_array_to_axes(
                    tensor_field[(*chunk_slices, ...)],
                    axes_in=field_axes,
                    axes_out=output_axes,
                )

                # Attempt to build the metric tensor.
                metric_field_chunk = _metric_fetcher_(chunk_slices, coordinates)

                # Compute the covariant gradient.
                out[(*chunk_slices, ...)] = __op__(
                    tensor_field_chunk,
                    metric_field_chunk,
                    index,
                    rank,
                    **kwargs,
                )

        else:
            # Operation performed in single call. Compute all
            # coordinates over the entire domain and then compute.
            # Cast the input field to the output axes.
            reshaped_tensor_field = self.broadcast_array_to_axes(
                tensor_field, axes_in=field_axes, axes_out=output_axes
            )

            # Compute the coordinates over the output axes. The differential coordinates
            # are then also constructed.
            coordinates = self.compute_domain_coords(
                axes=output_axes, origin="global", __validate__=False
            )

            # Ensure that the inverse metric tensor has been computed
            # on the coordinates.
            metric_field = self.__cs__.requires_expression_from_coordinates(
                metric_field,
                "inverse_metric_tensor" if mode == "raise" else "metric_tensor",
                coordinates,
                fixed_axes=fixed_values,
            )

            # Compute covariant gradient.
            __op__(
                reshaped_tensor_field,
                metric_field,
                index,
                rank,
                out=out,
                **kwargs,
            )

        # Return the output buffer.
        return out

    def dense_adjust_tensor_signature(
        self: _SupDGMO,
        tensor_field,
        field_axes,
        indices,
        tensor_signature,
        /,
        out: Optional[ArrayLike] = None,
        metric_field: Optional[ArrayLike] = None,
        inverse_metric_field: Optional[ArrayLike] = None,
        *,
        in_chunks: bool = False,
        output_axes: Optional[Sequence[str]] = None,
        pbar: bool = True,
        pbar_kwargs: Optional[dict] = None,
        **kwargs,
    ):
        r"""
        Adjust the index signature of a tensor field by raising or lowering multiple indices.

        This method converts the variance (covariant vs. contravariant) of one or more indices
        of a tensor field to match a desired target signature. The transformation is applied in a
        single pass using the appropriate metric tensor, which may be full or diagonal depending on
        the coordinate system.

        It generalizes :meth:`dense_contract_with_metric` to allow simultaneous transformation
        of multiple indices and automatically selects raise/lower operations based on the
        desired `tensor_signature`.

        .. hint::

            Wraps :func:`~differential_geometry.dense_utils._dense_adjust_tensor_signature`
            or its diagonal-metric variant.

        Parameters
        ----------
        tensor_field : array-like
            The input tensor field whose indices will be transformed. The array shape must match
            the grid over `field_axes` followed by `rank` trailing axes representing tensor components.

        field_axes : list of str
            The coordinate axes over which the `tensor_field` spans. This should be a sequence of strings referring to
            the various coordinates of the underlying :attr:`~grids.base.GridBase.coordinate_system` of the grid.
            For each element in `field_axes`, `tensor_field`'s `i`-th index should match the shape
            of the grid for that coordinate. (See `Notes` for more details).
        indices : list of int
            Indices among the last `rank` axes to be modified.
        tensor_signature : list of int
            Current signature of the tensor's component axes. Must be of length `rank` and contain
            values `+1` for contravariant and `-1` for covariant indices.

        out : array-like, optional
            An optional buffer in which to store the result.
            This can be used to reduce memory usage when performing
            computations. The shape of `out` must be compliant
            with broadcasting rules (see `Notes`). `out` may be a buffer or any
            other array-like object.
        metric_field, inverse_metric_field : array-like, optional
            Pre-computed metric and inverse metric used for the
            conversions.  Provide one or both to avoid recomputation.
            Shape rules follow :meth:`dense_contract_with_metric`.
        in_chunks: bool, optional
            Whether to perform the computation in chunks. This can help reduce memory usage during the operation but
            will increase runtime due to increased computational load. If input buffers are all fully-loaded into memory,
            chunked performance will only marginally improve; however, if buffers are lazy loaded, then chunked operations
            will significantly improve efficiency. Defaults to ``False``.
        output_axes : list of str, optional
            The axes of the coordinate system over which the result should
            span. By default, `output_axes` is the same as `field_axes` and
            the output field matches the span of the input field.

            This argument may be specified to expand the number of axes onto which
            the output field is computed. `output_axes` must be a superset of the
            `field_axes`.
        pbar : bool, default True
            Show a progress bar when ``in_chunks=True``.
        pbar_kwargs : dict, optional
            Extra keyword arguments forwarded to *tqdm*.
        **kwargs
            Passed straight to the low-level metric-contraction kernels
            (e.g. `where=` masks).

        Returns
        -------
        array-like
            Tensor with the specified slots in the requested variance.

        Notes
        -----
        **Signature Logic**

        For each index `k` in `indices`, this method compares the target signature with
        the current one from `tensor_signature`:

        - If ``tensor_signature[k] == -1`` and the index is currently contravariant, it is lowered.
        - If ``tensor_signature[k] == +1`` and the index is currently covariant, it is raised.
        - If already in the correct form, no operation is applied to that index.

        **Metric Field Requirements**

        Depending on the operation and coordinate system, the following metric shapes are supported:

        - Diagonal metric: shape ``(..., ndim)``
        - Full metric: shape ``(..., ndim, ndim)``

        If not provided, both metric and inverse metric are computed automatically
        from the coordinate system (globally or chunk-wise).

        **Chunked Execution**

        When `in_chunks=True`, the field is processed in chunks with halo padding.
        This is useful for HDF5-backed or large fields where full-domain memory
        use is undesirable.

        **Efficiency Tip**

        For repeated transformations over the same grid (e.g., adjusting multiple tensor fields),
        you can precompute `metric_field` and `inverse_metric_field` using
        :meth:`compute_function_on_grid` or similar and pass them in to avoid redundant evaluation.

        See Also
        --------
        dense_contract_with_metric : Lower- or raise a single tensor index.
        """
        # --- Preparing axes --- #
        # To prepare the axes, we need to ensure that they are standardized and
        # then check for subsets. We also extract the indices so that they
        # can be used for various low-level callables.
        field_axes, output_axes, field_axes_indices, _ = self._set_input_output_axes(
            field_axes, output_axes=output_axes
        )
        fixed_axes, fixed_values = self._compute_fixed_axes_and_values(
            free_axes=output_axes
        )

        # --- Determine the correct operator --- #
        # We need to check the metric shape to determine.
        if len(self.__cs__.metric_tensor_symbol.shape) == 1:
            __op__ = _dense_adjust_tensor_signature_diagonal_metric
        else:
            __op__ = _dense_adjust_tensor_signature

        # --- Allocate `out` --- #
        # Having now determined the correct output axes, we can
        # simply generate the output. This logic is encapsulated in `_prepare_output_buffer`.
        tensor_field_ndim, tensor_field_shape = tensor_field.ndim, tensor_field.shape
        rank = tensor_field_ndim - len(field_axes)
        tensor_field_element_shape = tensor_field_shape[tensor_field_ndim - rank :]
        output_field_element_shape = tuple(tensor_field_element_shape)
        out = self._prepare_output_buffer(
            output_axes,
            output_element_shape=output_field_element_shape,
            out=out,
            include_ghosts=True,
            dtype=tensor_field.dtype,
        )

        # --- Perform Gradient Operation --- #
        if in_chunks:
            # Operation performed in chunks.
            self._ensure_supports_chunking()

            # -- Create the chunk fetchers -- #
            # These allow us to seamlessly generate the correct
            # metric field over the chunks regardless of it being
            # pre-specified.
            _metric_fetcher_ = self._make_expression_chunk_fetcher(
                "metric_tensor",
                fixed_values,
                value=metric_field,
            )
            _inverse_metric_fetcher_ = self._make_expression_chunk_fetcher(
                "inverse_metric_tensor",
                fixed_values,
                value=inverse_metric_field,
            )

            # Cycle through chunks.
            for chunk_slices in self.iter_chunk_slices(
                axes=output_axes,
                include_ghosts=True,
                halo_offsets=1,
                oob_behavior="clip",
                pbar=pbar,
                pbar_kwargs=pbar_kwargs,
            ):
                # Compute coordinates. Cut down to the correct set of coordinates and
                # slices for the input field axes.
                coordinates = self.compute_coords_from_slices(
                    chunk_slices, axes=output_axes, origin="global", __validate__=False
                )

                tensor_field_chunk = self.broadcast_array_to_axes(
                    tensor_field[(*chunk_slices, ...)],
                    axes_in=field_axes,
                    axes_out=output_axes,
                )

                # Attempt to build the metric tensor.
                metric_field_chunk = _metric_fetcher_(chunk_slices, coordinates)
                inv_metric_field_chunk = _inverse_metric_fetcher_(
                    chunk_slices, coordinates
                )

                # Compute the covariant gradient.
                out[(*chunk_slices, ...)] = __op__(
                    tensor_field_chunk,
                    indices,
                    tensor_signature,
                    metric_field=metric_field_chunk,
                    inverse_metric_field=inv_metric_field_chunk,
                    **kwargs,
                )

        else:
            # Operation performed in single call. Compute all
            # coordinates over the entire domain and then compute.
            # Cast the input field to the output axes.
            reshaped_tensor_field = self.broadcast_array_to_axes(
                tensor_field, axes_in=field_axes, axes_out=output_axes
            )

            # Compute the coordinates over the output axes. The differential coordinates
            # are then also constructed.
            coordinates = self.compute_domain_coords(
                axes=output_axes, origin="global", __validate__=False
            )

            # Ensure that the inverse metric tensor has been computed
            # on the coordinates.
            metric_field = self.__cs__.requires_expression_from_coordinates(
                metric_field,
                "metric_tensor",
                coordinates,
                fixed_axes=fixed_values,
            )
            inverse_metric_field = self.__cs__.requires_expression_from_coordinates(
                metric_field,
                "inverse_metric_tensor",
                coordinates,
                fixed_axes=fixed_values,
            )

            # Compute covariant gradient.
            __op__(
                reshaped_tensor_field,
                indices,
                tensor_signature,
                metric_field=metric_field,
                inverse_metric_field=inverse_metric_field,
                out=out,
                **kwargs,
            )

        # Return the output buffer.
        return out

    # ============================================================ #
    # Index–raising / –lowering convenience wrappers               #
    # ============================================================ #
    def dense_raise_index(
        self: _SupDGMO,
        tensor_field: ArrayLike,
        field_axes: Sequence[str],
        index: int,
        /,
        out: Optional[ArrayLike] = None,
        inverse_metric_field: Optional[ArrayLike] = None,
        *,
        in_chunks: bool = False,
        output_axes: Optional[Sequence[str]] = None,
        pbar: bool = True,
        pbar_kwargs: Optional[dict] = None,
        **kwargs,
    ):
        r"""
        Raise a single covariant index of a tensor field.

        This method performs a metric contraction with the inverse metric tensor
        :math:`g^{\mu\nu}` to convert a covariant (lower) index to contravariant (upper)
        form. The `index` argument specifies which slot of the tensor should be raised.

        This is a specialized wrapper around :meth:`dense_contract_with_metric`
        with ``mode='raise'``.

        .. hint::
            Use this method to promote a component of a mixed or covariant tensor
            in curvilinear coordinates.

        Parameters
        ----------
        tensor_field : array-like
            The input tensor field. Its shape must be compatible with the grid dimensions
            over `field_axes`, followed by one or more component axes representing the tensor rank.

        field_axes : list of str
            The coordinate axes over which the `tensor_field` spans. This should be a sequence of strings referring to
            the various coordinates of the underlying :attr:`~grids.base.GridBase.coordinate_system` of the grid.
            For each element in `field_axes`, `field`'s `i`-th index should match the shape
            of the grid for that coordinate. (See `Notes` for more details).
        index : int
            The index of the tensor field to raise. This should range from 0 to `rank` and is
            measured from the last spatial dimension of the tensor field.
        inverse_metric_field : array-like, optional
            A buffer containing the inverse metric field :math:`g^{\mu\nu}`. `inverse_metric_field`
            can be provided to improve computation speed (by avoiding computing it in stride);
            however, it is not required.

            The inverse metric can be derived from the coordinate system when this
            argument is not provided. See `Notes` below
            for details on the shape of `inverse_metric_field`.
        out : array-like, optional
            An optional buffer in which to store the result.
            This can be used to reduce memory usage when performing
            computations. The shape of `out` must be compliant
            with broadcasting rules (see `Notes`). `out` may be a buffer or any
            other array-like object.
        in_chunks: bool, optional
            Whether to perform the computation in chunks. This can help reduce memory usage during the operation but
            will increase runtime due to increased computational load. If input buffers are all fully-loaded into memory,
            chunked performance will only marginally improve; however, if buffers are lazy loaded, then chunked operations
            will significantly improve efficiency. Defaults to ``False``.
        output_axes : list of str, optional
            The axes of the coordinate system over which the result should
            span. By default, `output_axes` is the same as `field_axes` and
            the output field matches the span of the input field.

            This argument may be specified to expand the number of axes onto which
            the output field is computed. `output_axes` must be a superset of the
            `field_axes`.
        pbar : bool, default True
            Show a progress bar when ``in_chunks=True``.
        pbar_kwargs : dict, optional
            Extra keyword arguments forwarded to *tqdm*.
        **kwargs
            Passed straight to the low-level metric-contraction kernels
            (e.g. `where=` masks).

        Returns
        -------
        array-like
            A tensor with the specified index raised. Shape equals
            ``broadcast(grid_shape over output_axes) + element_shape``.

        See Also
        --------
        dense_contract_with_metric : General routine for index contraction with a metric.
        dense_lower_index : Inverse operation that lowers an index using the metric.
        """
        return self.dense_contract_with_metric(
            tensor_field,
            field_axes,
            index,
            mode="raise",
            out=out,
            metric_field=inverse_metric_field,
            in_chunks=in_chunks,
            output_axes=output_axes,
            pbar=pbar,
            pbar_kwargs=pbar_kwargs,
            **kwargs,
        )

    def dense_lower_index(
        self: _SupDGMO,
        tensor_field: ArrayLike,
        field_axes: Sequence[str],
        index: int,
        /,
        out: Optional[ArrayLike] = None,
        metric_field: Optional[ArrayLike] = None,
        *,
        in_chunks: bool = False,
        output_axes: Optional[Sequence[str]] = None,
        pbar: bool = True,
        pbar_kwargs: Optional[dict] = None,
        **kwargs,
    ):
        r"""
        Lower a single contravariant index of a tensor field.

        This method performs a metric contraction with the metric tensor
        :math:`g_{\mu\nu}` to convert a contravariant (upper) index to covariant (lower)
        form. The `index` argument specifies which slot of the tensor should be lowered.

        This is a specialized wrapper around :meth:`dense_contract_with_metric`
        with ``mode='lower'``.

        .. hint::
            Use this method to convert a component of a vector or higher-rank tensor
            into covariant form in curved coordinate systems.

        Parameters
        ----------
        tensor_field : array-like
            The input tensor field. Its shape must be compatible with the grid dimensions
            over `field_axes`, followed by one or more component axes representing the tensor rank.

        field_axes : list of str
            The coordinate axes over which the `tensor_field` spans. This should be a sequence of strings referring to
            the various coordinates of the underlying :attr:`~grids.base.GridBase.coordinate_system` of the grid.
            For each element in `field_axes`, `field`'s `i`-th index should match the shape
            of the grid for that coordinate. (See `Notes` for more details).
        index : int
            The index of the tensor field to raise. This should range from 0 to `rank` and is
            measured from the last spatial dimension of the tensor field.
        metric_field : array-like, optional
            A buffer containing the metric field :math:`g_{\mu\nu}`. `metric_field`
            can be provided to improve computation speed (by avoiding computing it in stride);
            however, it is not required.

            The metric can be derived from the coordinate system when this
            argument is not provided. See `Notes` below
            for details on the shape of `metric_field`.
        out : array-like, optional
            An optional buffer in which to store the result.
            This can be used to reduce memory usage when performing
            computations. The shape of `out` must be compliant
            with broadcasting rules (see `Notes`). `out` may be a buffer or any
            other array-like object.
        in_chunks: bool, optional
            Whether to perform the computation in chunks. This can help reduce memory usage during the operation but
            will increase runtime due to increased computational load. If input buffers are all fully-loaded into memory,
            chunked performance will only marginally improve; however, if buffers are lazy loaded, then chunked operations
            will significantly improve efficiency. Defaults to ``False``.
        output_axes : list of str, optional
            The axes of the coordinate system over which the result should
            span. By default, `output_axes` is the same as `field_axes` and
            the output field matches the span of the input field.

            This argument may be specified to expand the number of axes onto which
            the output field is computed. `output_axes` must be a superset of the
            `field_axes`.
        pbar : bool, default True
            Show a progress bar when ``in_chunks=True``.
        pbar_kwargs : dict, optional
            Extra keyword arguments forwarded to *tqdm*.
        **kwargs
            Passed straight to the low-level metric-contraction kernels
            (e.g. `where=` masks).

        Returns
        -------
        array-like
            A tensor with the specified index lowered. Shape equals
            ``broadcast(grid_shape over output_axes) + element_shape``.

        See Also
        --------
        dense_contract_with_metric : General routine for index contraction with a metric.
        dense_raise_index : Inverse operation that raises an index using the inverse metric.
        """
        return self.dense_contract_with_metric(
            tensor_field,
            field_axes,
            index,
            mode="lower",
            out=out,
            metric_field=metric_field,
            in_chunks=in_chunks,
            output_axes=output_axes,
            pbar=pbar,
            pbar_kwargs=pbar_kwargs,
            **kwargs,
        )

    # ======================================= #
    # Gradient Methods                        #
    # ======================================= #
    # These methods are used for computing the gradient
    # on grids.
    def dense_covariant_gradient(
        self: _SupDGMO,
        tensor_field: ArrayLike,
        field_axes: Sequence[str],
        /,
        out: Optional[ArrayLike] = None,
        *,
        in_chunks: bool = False,
        edge_order: Literal[1, 2] = 2,
        output_axes: Optional[Sequence[str]] = None,
        pbar: bool = True,
        pbar_kwargs: Optional[dict] = None,
        **kwargs,
    ):
        r"""
        Compute the covariant gradient of a dense-representation tensor field on a grid.

        For a tensor field :math:`T_{\ldots}^{\ldots}({\bf x})`, the covariant gradient is the
        rank :math:`rank(T)+1` tensor :math:`T_{\ldots\mu}^{\ldots}({\bf x})` such that

        .. math::

            T_{\ldots \mu}^{\ldots}({\bf x}) = \partial_\mu T_{\ldots}^{\ldots}({\bf x}).

        Parameters
        ----------
        tensor_field : array-like
            The tensor field on which to compute the partial derivatives. This should be an array-like object
            with a compliant shape (see `Notes` below).
        field_axes : list of str
            The coordinate axes over which the `tensor_field` spans. This should be a sequence of strings referring to
            the various coordinates of the underlying :attr:`~grids.base.GridBase.coordinate_system` of the grid.
            For each element in `field_axes`, `tensor_field`'s `i`-th index should match the shape
            of the grid for that coordinate. (See `Notes` for more details).
        out : array-like, optional
            An optional buffer in which to store the result.
            This can be used to reduce memory usage when performing
            computations. The shape of `out` must be compliant
            with broadcasting rules (see `Notes`). `out` may be a buffer or any
            other array-like object.
        output_axes : list of str, optional
            The axes of the coordinate system over which the result should
            span. By default, `output_axes` is the same as `field_axes` and
            the output field matches the span of the input field.

            This argument may be specified to expand the number of axes onto which
            the output field is computed. `output_axes` must be a superset of the
            `field_axes`.
        in_chunks : bool, optional
            Whether to perform the computation in chunks. This can help reduce memory usage during the operation but
            will increase runtime due to increased computational load. If input buffers are all fully-loaded into memory,
            chunked performance will only marginally improve; however, if buffers are lazy loaded, then chunked operations
            will significantly improve efficiency. Defaults to ``False``.
        edge_order : {1, 2}, optional
            Order of the finite difference scheme to use when computing derivatives. See :func:`numpy.gradient` for more
            details on this argument. Defaults to ``2``.
        pbar : bool, optional
            Whether to display a progress bar when `in_chunks=True`.
        pbar_kwargs : dict, optional
            Additional keyword arguments passed to the progress bar utility. These can be any valid arguments
            to :func:`tqdm.tqdm`.
        **kwargs
            Additional keyword arguments passed to :func:`~differential_geometry.dense_ops.dense_compute_gradient_covariant`.

        Returns
        -------
        array-like
            The computed partial derivatives. The resulting array will have a field shape matching the grid's
            shape over the `output_axes` and an element shape matching that of `field` but with an additional `(ndim,)`
            sized dimension containing each of the partial derivatives for each index.

        Notes
        -----
        **Broadcasting and Array Shapes**:

        The input ``tensor_field`` must have a very precise shape to be valid for this operation. If the underlying grid
        (**including ghost zones**) has shape ``grid_shape = (G_1,...,G_ndim)``, then the spatial dimensions of the field must
        match exactly ``grid_shape[axes]``. Any remaining dimensions of the ``field`` are treated as densely populated tensor indices
        and therefore must **each** have :attr:`~grids.base.GridBase.ndim` elements.

        Thus, if a ``(G1,G3,ndim,ndim,...)`` field is passed with ``field_axes = ['x','z']`` (in cartesian coordinates), then
        the resulting output array will have shape ``(G1,G3,ndim,ndim,...,ndim)`` and ``out[...,1] == 0`` because the field does not
        contain any variability over the ``y`` variable.

        If ``output_axes`` is specified, then that resulting grid will be broadcast to any additional grid axes necessary.

        When ``out`` is specified, it must match (exactly) the expected output buffer shape or an error will arise.

        **Chunking Semantics**:

        When ``in_chunks=True``, chunking is enabled for this operation. In that case, the ``out`` buffer is filled
        iteratively by performing computations on each chunk of the grid over the specified `output_axes`. When the
        computation is performed, each chunk is extracted with an additional 1-cell halo to ensure that :func:`numpy.gradient`
        attains its maximal accuracy on each chunk.

        .. note::

            Chunking is (generally) only useful when ``out`` and ``tensor_field`` are array-like lazy-loaded buffers like
            HDF5 datasets. In those cases, the maximum memory load is only that required to load each individual chunk.
            If the ``out`` buffer is not specified, it is allocated fully anyways, making chunking somewhat redundant.


        See Also
        --------
        dense_element_wise_partial_derivatives: Generic form for general array-valued fields.
        dense_contravariant_gradient: Contravariant gradient of a tensor field.
        ~differential_geometry.dense_ops.dense_compute_gradient_covariant: Low-level callable version.

        Examples
        --------
        **Covariant Gradient of a Scalar Field**

        The easiest example is the derivative of a generic scalar field.

        .. plot::
            :include-source:

            >>> from pymetric.grids.core import UniformGrid
            >>> from pymetric.coordinates import CartesianCoordinateSystem2D
            >>> import matplotlib.pyplot as plt
            >>>
            >>> # Create the coordinate system
            >>> cs = CartesianCoordinateSystem2D()
            >>>
            >>> # Create the grid
            >>> grid = UniformGrid(cs,[[-1,-1],[1,1]],[500,500],chunk_size=[50,50],ghost_zones=[[2,2],[2,2]],center='cell')
            >>>
            >>> # Create the field
            >>> X,Y = grid.compute_domain_mesh(origin='global')
            >>> Z = np.sin((X**2+Y**2))
            >>>
            >>> # Compute the partial derivatives.
            >>> derivatives = grid.dense_covariant_gradient(Z,['x','y'])
            >>>
            >>> fig,axes = plt.subplots(1,3,sharey=True,sharex=True,figsize=(7,3))
            >>> _ = axes[0].imshow(Z.T,origin='lower',extent=grid.gbbox.T.ravel(),vmin=-1,vmax=1,cmap='coolwarm')
            >>> _ = axes[1].imshow(derivatives[...,0].T,origin='lower',extent=grid.gbbox.T.ravel(),vmin=-1,vmax=1,cmap='coolwarm')
            >>> _ = axes[2].imshow(derivatives[...,1].T,origin='lower',extent=grid.gbbox.T.ravel(),vmin=-1,vmax=1,cmap='coolwarm')
            >>> plt.show()

        **Derivatives of a vector field**:

        Similarly, this can be applied to vector field (or more general tensor field).

        .. plot::
            :include-source:

            >>> from pymetric.grids.core import UniformGrid
            >>> from pymetric.coordinates import CartesianCoordinateSystem2D
            >>> import matplotlib.pyplot as plt
            >>>
            >>> # Create the coordinate system
            >>> cs = CartesianCoordinateSystem2D()
            >>>
            >>> # Create the grid
            >>> grid = UniformGrid(cs,[[-1,-1],[1,1]],[500,500],chunk_size=[50,50],ghost_zones=[[2,2],[2,2]],center='cell')
            >>>
            >>> # Create the field
            >>> X,Y = grid.compute_domain_mesh(origin='global')
            >>> Z = np.stack([np.sin((X**2+Y**2)),np.sin(5*(X**2+Y**2))],axis=-1) # (504,504,2)
            >>>
            >>> # Compute the partial derivatives.
            >>> derivatives = grid.dense_covariant_gradient(Z,['x','y'])
            >>>
            >>> fig,axes = plt.subplots(2,3,sharey=True,sharex=True,figsize=(7,6))
            >>> _ = axes[0,0].imshow(Z[...,0].T,origin='lower',extent=grid.gbbox.T.ravel(),vmin=-1,vmax=1,cmap='coolwarm')
            >>> _ = axes[0,1].imshow(derivatives[...,0,0].T,origin='lower',extent=grid.gbbox.T.ravel(),vmin=-1,vmax=1,cmap='coolwarm')
            >>> _ = axes[0,2].imshow(derivatives[...,0,1].T,origin='lower',extent=grid.gbbox.T.ravel(),vmin=-1,vmax=1,cmap='coolwarm')
            >>> _ = axes[1,0].imshow(Z[...,1].T,origin='lower',extent=grid.gbbox.T.ravel(),vmin=-1,vmax=1,cmap='coolwarm')
            >>> _ = axes[1,1].imshow(derivatives[...,1,0].T,origin='lower',extent=grid.gbbox.T.ravel(),vmin=-5,vmax=5,cmap='coolwarm')
            >>> _ = axes[1,2].imshow(derivatives[...,1,1].T,origin='lower',extent=grid.gbbox.T.ravel(),vmin=-5,vmax=5,cmap='coolwarm')
            >>> plt.show()

        **Expanding to output axes**:

        In some cases, you might have a field :math:`T_{ijk\ldots}(x,y)` and you may need
        :math:`\partial_\mu T_{ijk\ldots}(x,y,z)`. This can be achieved by declaring the `output_axes`
        argument.

        >>> from pymetric.coordinates import CartesianCoordinateSystem3D
        >>>
        >>> # Create the coordinate system
        >>> cs = CartesianCoordinateSystem3D()
        >>>
        >>> # Create the grid
        >>> grid = UniformGrid(cs,[[-1,-1,-1],[1,1,1]],[50,50,50],chunk_size=[5,5,5],ghost_zones=[2,2,2],center='cell')
        >>>
        >>> # Create the field
        >>> X,Y = grid.compute_domain_mesh(origin='global',axes=['x','y'])
        >>> Z = np.stack([np.sin((X**2+Y**2)),np.sin(5*(X**2+Y**2)),np.zeros_like(X)],axis=-1) # (54,54,3)
        >>>
        >>> # Compute the partial derivatives.
        >>> derivatives = grid.dense_covariant_gradient(Z,['x','y'],output_axes=['x','y','z'])
        >>> derivatives.shape
        (54, 54, 54, 3, 3)

        **Inconsistent Input Field**:

        Note that in the previous example, we required

        .. code-block:: python

            Z = np.stack([np.sin((X**2+Y**2)),np.sin(5*(X**2+Y**2)),np.zeros_like(X)],axis=-1) # (54,54,3)

        to have an additional element. This is because :meth:`dense_covariant_gradient` requires dense representations. The
        same result can be achieved under less strict conventions with :meth:`dense_element_wise_partial_derivatives`.

        .. code-block:: python

            Z = np.stack([np.sin((X**2+Y**2)),np.sin(5*(X**2+Y**2))],axis=-1) # (54,54,3)
            derivatives = grid.dense_covariant_gradient(Z,['x','y'],output_axes=['x','y','z'])
            ValueError: Incompatible full field shape.
              Expected: (54, 54, 3)
              Found   : (54, 54, 2)

        """
        # --- Preparing axes --- #
        # To prepare the axes, we need to ensure that they are standardized and
        # then check for subsets. We also extract the indices so that they
        # can be used for various low-level callables.
        field_axes, output_axes, field_axes_indices, _ = self._set_input_output_axes(
            field_axes, output_axes=output_axes
        )

        # --- Allocate `out` --- #
        # Having now determined the correct output axes, we can
        # simply generate the output. This logic is encapsulated in `_prepare_output_buffer`.
        rank = tensor_field.ndim - len(field_axes)
        element_shape = tensor_field.shape[tensor_field.ndim - rank :]
        element_shape_out = tuple(element_shape) + (self.ndim,)

        # Check the input field first.
        self.check_field_shape(
            tensor_field.shape, axes=field_axes, field_shape=(self.ndim,) * rank
        )

        out = self._prepare_output_buffer(
            output_axes,
            output_element_shape=element_shape_out,
            out=out,
            include_ghosts=True,
            dtype=tensor_field.dtype,
        )

        # --- Perform Gradient Operation --- #
        if in_chunks:
            # Operation performed in chunks.
            self._ensure_supports_chunking()

            for chunk_slices in self.iter_chunk_slices(
                axes=field_axes,
                include_ghosts=True,
                halo_offsets=1,
                oob_behavior="clip",
                pbar=pbar,
                pbar_kwargs=pbar_kwargs,
            ):
                # Cut the slice out of the input tensor field.
                tensor_field_chunk = self.broadcast_array_to_axes(
                    tensor_field[(*chunk_slices, ...)],
                    axes_in=field_axes,
                    axes_out=output_axes,
                )

                # Construct the coordinates from the slices.
                coordinates = self.compute_coords_from_slices(
                    chunk_slices, axes=field_axes, origin="global", __validate__=False
                )

                # Compute the covariant gradient.
                cov_grad = dense_gradient_covariant(
                    tensor_field_chunk,
                    rank,
                    self.ndim,
                    *coordinates,
                    output_indices=field_axes_indices,  # ensures we place grads into right slots.
                    edge_order=edge_order,
                    **kwargs,
                )

                # Assign to the output.
                out[(*chunk_slices, ...)] = cov_grad

        else:
            # Operation performed in single call. Compute all
            # coordinates over the entire domain and then compute.
            # Cast the input field to the output axes.
            reshaped_tensor_field = self.broadcast_array_to_axes(
                tensor_field, axes_in=field_axes, axes_out=output_axes
            )

            # Compute the coordinates.
            coordinates = self.compute_domain_coords(
                axes=field_axes, origin="global", __validate__=False
            )

            # Compute covariant gradient.
            dense_gradient_covariant(
                reshaped_tensor_field,
                rank,
                self.ndim,
                *coordinates,
                output_indices=field_axes_indices,  # ensures we place grads into right slots.
                edge_order=edge_order,
                out=out,
                **kwargs,
            )

        # Return the output buffer.
        return out

    def dense_contravariant_gradient(
        self: _SupDGMO,
        tensor_field: ArrayLike,
        field_axes: Sequence[str],
        /,
        out: Optional[ArrayLike] = None,
        inverse_metric_field: Optional[ArrayLike] = None,
        *,
        in_chunks: bool = False,
        edge_order: Literal[1, 2] = 2,
        output_axes: Optional[Sequence[str]] = None,
        pbar: bool = True,
        pbar_kwargs: Optional[dict] = None,
        **kwargs,
    ):
        r"""
        Compute the contravariant gradient of a dense-representation tensor field on a grid.

        For a tensor field :math:`T_{\ldots}^{\ldots}({\bf x})`, the contravariant gradient is the
        rank :math:`rank(T)+1` tensor :math:`T_{\ldots\mu}^{\ldots}({\bf x})` such that

        .. math::

            T_{\ldots}^{\ldots\mu}({\bf x}) = g^{\mu\nu}\partial_\nu T_{\ldots}^{\ldots}({\bf x}).

        Parameters
        ----------
        tensor_field : array-like
            The tensor field on which to compute the partial derivatives. This should be an array-like object
            with a compliant shape (see `Notes` below).
        field_axes : list of str
            The coordinate axes over which the `tensor_field` spans. This should be a sequence of strings referring to
            the various coordinates of the underlying :attr:`~grids.base.GridBase.coordinate_system` of the grid.
            For each element in `field_axes`, `tensor_field`'s `i`-th index should match the shape
            of the grid for that coordinate. (See `Notes` for more details).
        out : array-like, optional
            An optional buffer in which to store the result.
            This can be used to reduce memory usage when performing
            computations. The shape of `out` must be compliant
            with broadcasting rules (see `Notes`). `out` may be a buffer or any
            other array-like object.
        inverse_metric_field : array-like, optional
            A buffer containing the inverse metric field :math:`g^{\mu\nu}`. `inverse_metric_field`
            can be provided to improve computation speed (by avoiding computing it in stride);
            however, it is not required.

            The inverse metric can be derived from the coordinate system when this
            argument is not provided. See `Notes` below
            for details on the shape of `inverse_metric_field`.
        output_axes : list of str, optional
            The axes of the coordinate system over which the result should
            span. By default, `output_axes` is the same as `field_axes` and
            the output field matches the span of the input field.

            This argument may be specified to expand the number of axes onto which
            the output field is computed. `output_axes` must be a superset of the
            `field_axes`.
        in_chunks : bool, optional
            Whether to perform the computation in chunks. This can help reduce memory usage during the operation but
            will increase runtime due to increased computational load. If input buffers are all fully-loaded into memory,
            chunked performance will only marginally improve; however, if buffers are lazy loaded, then chunked operations
            will significantly improve efficiency. Defaults to ``False``.
        edge_order : {1, 2}, optional
            Order of the finite difference scheme to use when computing derivatives. See :func:`numpy.gradient` for more
            details on this argument. Defaults to ``2``.
        pbar : bool, optional
            Whether to display a progress bar when `in_chunks=True`.
        pbar_kwargs : dict, optional
            Additional keyword arguments passed to the progress bar utility. These can be any valid arguments
            to :func:`tqdm.tqdm`.
        **kwargs
            Additional keyword arguments passed to :func:`~differential_geometry.dense_ops.dense_compute_gradient_contravariant_full`.

        Returns
        -------
        array-like
            The computed partial derivatives. The resulting array will have a field shape matching the grid's
            shape over the `output_axes` and an element shape matching that of `field` but with an additional `(ndim,)`
            sized dimension containing each of the partial derivatives for each index.

        Notes
        -----
        **Broadcasting and Array Shapes**:

        The input ``tensor_field`` must have a very precise shape to be valid for this operation. If the underlying grid
        (**including ghost zones**) has shape ``grid_shape = (G_1,...,G_ndim)``, then the spatial dimensions of the field must
        match exactly ``grid_shape[axes]``. Any remaining dimensions of the ``field`` are treated as densely populated tensor indices
        and therefore must **each** have :attr:`~grids.base.GridBase.ndim` elements.

        Thus, if a ``(G1,G3,ndim,ndim,...)`` field is passed with ``field_axes = ['x','z']`` (in cartesian coordinates), then
        the resulting output array will have shape ``(G1,G3,ndim,ndim,...,ndim)`` and ``out[...,1] == 0`` because the field does not
        contain any variability over the ``y`` variable.

        If ``output_axes`` is specified, then that resulting grid will be broadcast to any additional grid axes necessary.

        When ``out`` is specified, it must match (exactly) the expected output buffer shape or an error will arise.

        **Chunking Semantics**:

        When ``in_chunks=True``, chunking is enabled for this operation. In that case, the ``out`` buffer is filled
        iteratively by performing computations on each chunk of the grid over the specified `output_axes`. When the
        computation is performed, each chunk is extracted with an additional 1-cell halo to ensure that :func:`numpy.gradient`
        attains its maximal accuracy on each chunk.

        .. note::

            Chunking is (generally) only useful when ``out`` and ``tensor_field`` are array-like lazy-loaded buffers like
            HDF5 datasets. In those cases, the maximum memory load is only that required to load each individual chunk.
            If the ``out`` buffer is not specified, it is allocated fully anyways, making chunking somewhat redundant.

        **Inverse Metric**:

        In most cases, the inverse metric is computed by the coordinate system behind the scenes; however, it may be
        provided directly in cases where doing so is convenient. If this is done, the provided field must have a
        spatial portion corresponding to the grid's shape (including ghost zones) over the **output axes**. Depending on
        the coordinate system, the provided metric may either be a rank-2 array (non-orthogonal coordinate systems) or
        a rank-1 array (orthogonal coordinate systems) in which each element corresponds to the diagonal element. The
        correct low-level callable is determined based on the coordinate system's type.

        See Also
        --------
        dense_element_wise_partial_derivatives: Generic form for general array-valued fields.
        dense_covariant_gradient: Covariant gradient of a tensor field.
        ~differential_geometry.dense_ops.dense_compute_gradient_contravariant_full: Low-level callable version (full metric)
        ~differential_geometry.dense_ops.dense_compute_gradient_contravariant_diag: Low-level callable version (diag metric)

        Examples
        --------
        **Contravariant Gradient of a Scalar Field**

        The easiest example is the derivative of a generic scalar field. In cartesian coordinates, this should
        behave exactly the same as the covariant gradient.

        .. plot::
            :include-source:

            >>> from pymetric.grids.core import UniformGrid
            >>> from pymetric.coordinates import CartesianCoordinateSystem2D
            >>> import matplotlib.pyplot as plt
            >>>
            >>> # Create the coordinate system
            >>> cs = CartesianCoordinateSystem2D()
            >>>
            >>> # Create the grid
            >>> grid = UniformGrid(cs,[[-1,-1],[1,1]],[500,500],chunk_size=[50,50],ghost_zones=[[2,2],[2,2]],center='cell')
            >>>
            >>> # Create the field
            >>> X,Y = grid.compute_domain_mesh(origin='global')
            >>> Z = np.sin((X**2+Y**2))
            >>>
            >>> # Compute the partial derivatives.
            >>> derivatives = grid.dense_contravariant_gradient(Z,['x','y'])
            >>>
            >>> fig,axes = plt.subplots(1,3,sharey=True,sharex=True,figsize=(7,3))
            >>> _ = axes[0].imshow(Z.T,origin='lower',extent=grid.gbbox.T.ravel(),vmin=-1,vmax=1,cmap='coolwarm')
            >>> _ = axes[1].imshow(derivatives[...,0].T,origin='lower',extent=grid.gbbox.T.ravel(),vmin=-1,vmax=1,cmap='coolwarm')
            >>> _ = axes[2].imshow(derivatives[...,1].T,origin='lower',extent=grid.gbbox.T.ravel(),vmin=-1,vmax=1,cmap='coolwarm')
            >>> plt.show()

        In the more interesting case, we might consider the contravariant gradient in a non-cartesian coordinate system!
        Let

        .. math::

            \phi(r,\theta) = r^2 \cos(2\theta).

        The covariant gradient is

        .. math::

            \nabla_\mu \phi = \left[ 2r \cos(2\theta), \; -2r^2 \sin(2\theta) \right],

        while the contravariant gradient is

        .. math::

            \nabla^\mu \phi = g^{\mu\mu} \nabla_\mu \phi = \left[ 2r \cos(2\theta),\; -2\sin(2\theta) \right].

        .. plot::
            :include-source:

            >>> from pymetric.grids.core import UniformGrid
            >>> from pymetric.coordinates import SphericalCoordinateSystem
            >>> import matplotlib.pyplot as plt
            >>>
            >>> # Create the coordinate system
            >>> cs = SphericalCoordinateSystem()
            >>>
            >>> # Create the grid
            >>> grid = UniformGrid(cs,[[0,1],[0,np.pi],[0,2*np.pi]],
            ...                   [500,50,50],
            ...                   chunk_size=[50,50,50],
            ...                   ghost_zones=[2,2,2],center='cell')
            >>>
            >>> # Create the field
            >>> R, THETA = grid.compute_domain_mesh(origin='global',axes=['r','theta'])
            >>> Z = (R**2) * np.cos(2*THETA)
            >>>
            >>> # Compute the partial derivatives.
            >>> derivatives_cont = grid.dense_contravariant_gradient(Z,['r','theta'])
            >>> derivatives_co = grid.dense_covariant_gradient(Z,['r','theta'])
            >>>
            >>> fig,axes = plt.subplots(2,3,sharey=True,sharex=True,figsize=(7,6))
            >>> _ = axes[0,0].imshow(Z.T                 ,aspect='auto',origin='lower',extent=grid.gbbox.T.ravel(),vmin=-2,vmax=2,cmap='coolwarm')
            >>> _ = axes[0,1].imshow(derivatives_co[...,0].T,aspect='auto',origin='lower',extent=grid.gbbox.T.ravel(),vmin=-2,vmax=2,cmap='coolwarm')
            >>> _ = axes[0,2].imshow(derivatives_cont[...,0].T,aspect='auto',origin='lower',extent=grid.gbbox.T.ravel(),vmin=-2,vmax=2,cmap='coolwarm')
            >>> _ = axes[1,0].imshow(Z.T                 ,aspect='auto',origin='lower',extent=grid.gbbox.T.ravel(),vmin=-2,vmax=2,cmap='coolwarm')
            >>> _ = axes[1,1].imshow(derivatives_co[...,1].T,aspect='auto',origin='lower',extent=grid.gbbox.T.ravel(),vmin=-2,vmax=2,cmap='coolwarm')
            >>> _ = axes[1,2].imshow(derivatives_cont[...,1].T,aspect='auto',origin='lower',extent=grid.gbbox.T.ravel(),vmin=-2,vmax=2,cmap='coolwarm')
            >>> plt.show()
        """
        # --- Preparing axes --- #
        # To prepare the axes, we need to ensure that they are standardized and
        # then check for subsets. We also extract the indices so that they
        # can be used for various low-level callables.
        field_axes, output_axes, field_axes_indices, _ = self._set_input_output_axes(
            field_axes, output_axes=output_axes
        )
        differential_axes_indices = np.asarray(
            [_i for _i, _a in enumerate(output_axes) if _a in field_axes]
        )
        fixed_axes, fixed_values = self._compute_fixed_axes_and_values(
            free_axes=output_axes
        )

        # --- Determine the correct operator --- #
        # We need to check the metric shape to determine.
        if len(self.__cs__.metric_tensor_symbol.shape) == 1:
            __op__ = dense_gradient_contravariant_diag
        else:
            __op__ = dense_gradient_contravariant_full

        # --- Allocate `out` --- #
        # Having now determined the correct output axes, we can
        # simply generate the output. This logic is encapsulated in `_prepare_output_buffer`.
        tensor_field_ndim, tensor_field_shape = tensor_field.ndim, tensor_field.shape
        rank = tensor_field_ndim - len(field_axes)
        tensor_field_element_shape = tensor_field_shape[tensor_field_ndim - rank :]
        output_field_element_shape = tuple(tensor_field_element_shape) + (self.ndim,)
        out = self._prepare_output_buffer(
            output_axes,
            output_element_shape=output_field_element_shape,
            out=out,
            include_ghosts=True,
            dtype=tensor_field.dtype,
        )

        # --- Perform Gradient Operation --- #
        if in_chunks:
            # Operation performed in chunks.
            self._ensure_supports_chunking()

            # -- Create the chunk fetchers -- #
            # These allow us to seamlessly generate the correct
            # metric field over the chunks regardless of it being
            # pre-specified.
            _metric_fetcher_ = self._make_expression_chunk_fetcher(
                "inverse_metric_field",
                fixed_values,
                value=inverse_metric_field,
            )

            # Cycle through chunks.
            for chunk_slices in self.iter_chunk_slices(
                axes=output_axes,
                include_ghosts=True,
                halo_offsets=1,
                oob_behavior="clip",
                pbar=pbar,
                pbar_kwargs=pbar_kwargs,
            ):
                # Compute coordinates. Cut down to the correct set of coordinates and
                # slices for the input field axes.
                coordinates = self.compute_coords_from_slices(
                    chunk_slices, axes=output_axes, origin="global", __validate__=False
                )
                differential_coordinates = [
                    coordinates[i] for i in differential_axes_indices
                ]
                differential_chunk_slices = [
                    chunk_slices[i] for i in differential_axes_indices
                ]

                tensor_field_chunk = self.broadcast_array_to_axes(
                    tensor_field[(*differential_chunk_slices, ...)],
                    axes_in=field_axes,
                    axes_out=output_axes,
                )

                # Attempt to build the metric tensor.
                inverse_metric_field_chunk = _metric_fetcher_(chunk_slices, coordinates)

                # Compute the covariant gradient.
                out[(*chunk_slices, ...)] = __op__(
                    tensor_field_chunk,
                    inverse_metric_field_chunk,
                    rank,
                    self.ndim,
                    *differential_coordinates,
                    field_axes=differential_axes_indices,
                    output_indices=field_axes_indices,  # ensures we place grads into right slots.
                    edge_order=edge_order,
                    **kwargs,
                )

        else:
            # Operation performed in single call. Compute all
            # coordinates over the entire domain and then compute.
            # Cast the input field to the output axes.
            reshaped_tensor_field = self.broadcast_array_to_axes(
                tensor_field, axes_in=field_axes, axes_out=output_axes
            )

            # Compute the coordinates over the output axes. The differential coordinates
            # are then also constructed.
            coordinates = self.compute_domain_coords(
                axes=output_axes, origin="global", __validate__=False
            )
            differential_coordinates = [
                coordinates[i] for i in differential_axes_indices
            ]

            # Ensure that the inverse metric tensor has been computed
            # on the coordinates.
            inverse_metric_field = self.__cs__.requires_expression_from_coordinates(
                inverse_metric_field,
                "inverse_metric_tensor",
                coordinates,
                fixed_axes=fixed_values,
            )

            # Compute covariant gradient.
            __op__(
                reshaped_tensor_field,
                inverse_metric_field,
                rank,
                self.ndim,
                *differential_coordinates,
                field_axes=differential_axes_indices,
                output_indices=field_axes_indices,  # ensures we place grads into right slots.
                edge_order=edge_order,
                out=out,
                **kwargs,
            )

        # Return the output buffer.
        return out

    def dense_gradient(
        self: _SupDGMO,
        tensor_field: ArrayLike,
        field_axes: Sequence[str],
        /,
        out: Optional[ArrayLike] = None,
        inverse_metric_field: Optional[ArrayLike] = None,
        basis: Optional[Literal["contravariant", "covariant"]] = "covariant",
        *,
        in_chunks: bool = False,
        edge_order: Literal[1, 2] = 2,
        output_axes: Optional[Sequence[str]] = None,
        pbar: bool = True,
        pbar_kwargs: Optional[dict] = None,
        **kwargs,
    ):
        r"""
        Compute the element-wise gradient of a tensor field over a grid.

        :meth:`dense_gradient` is a wrapper around the two basis-dependent gradient methods
        (:meth:`dense_contravariant_gradient` and :meth:`dense_covariant_gradient`) and uses the `basis` input
        to determine the correct method to direct the call sequence to.

        Parameters
        ----------
        tensor_field : array-like
            The tensor field on which to compute the partial derivatives. This should be an array-like object
            with a compliant shape (see `Notes` below).
        field_axes : list of str
            The coordinate axes over which the `tensor_field` spans. This should be a sequence of strings referring to
            the various coordinates of the underlying :attr:`~grids.base.GridBase.coordinate_system` of the grid.
            For each element in `field_axes`, `tensor_field`'s `i`-th index should match the shape
            of the grid for that coordinate. (See `Notes` for more details).
        out : array-like, optional
            An optional buffer in which to store the result.
            This can be used to reduce memory usage when performing
            computations. The shape of `out` must be compliant
            with broadcasting rules (see `Notes`). `out` may be a buffer or any
            other array-like object.
        inverse_metric_field : array-like, optional
            A buffer containing the inverse metric field :math:`g^{\mu\nu}`. `inverse_metric_field`
            can be provided to improve computation speed (by avoiding computing it in stride);
            however, it is not required.

            The inverse metric can be derived from the coordinate system when this
            argument is not provided. See `Notes` below
            for details on the shape of `inverse_metric_field`.
        basis: {'contravariant', 'covariant'}, optional
            The basis in which to compute the gradient tensor. If ``"covariant"``, then the gradient tensor will simply
            be the element-wise partial derivatives. If ``"contravariant"``, then the covariant solution will have its index
            raised using the `inverse_metric_field`.
        output_axes : list of str, optional
            The axes of the coordinate system over which the result should
            span. By default, `output_axes` is the same as `field_axes` and
            the output field matches the span of the input field.

            This argument may be specified to expand the number of axes onto which
            the output field is computed. `output_axes` must be a superset of the
            `field_axes`.
        in_chunks : bool, optional
            Whether to perform the computation in chunks. This can help reduce memory usage during the operation but
            will increase runtime due to increased computational load. If input buffers are all fully-loaded into memory,
            chunked performance will only marginally improve; however, if buffers are lazy loaded, then chunked operations
            will significantly improve efficiency. Defaults to ``False``.
        edge_order : {1, 2}, optional
            Order of the finite difference scheme to use when computing derivatives. See :func:`numpy.gradient` for more
            details on this argument. Defaults to ``2``.
        pbar : bool, optional
            Whether to display a progress bar when `in_chunks=True`.
        pbar_kwargs : dict, optional
            Additional keyword arguments passed to the progress bar utility. These can be any valid arguments
            to :func:`tqdm.tqdm`.
        **kwargs
            Additional keyword arguments passed to :func:`~differential_geometry.dense_ops.dense_compute_gradient_covariant`,
            or :func:`~differential_geometry.dense_ops.dense_compute_gradient_contravariant_full`.

        Returns
        -------
        array-like
            The computed partial derivatives. The resulting array will have a field shape matching the grid's
            shape over the `output_axes` and an element shape matching that of `field` but with an additional `(ndim,)`
            sized dimension containing each of the partial derivatives for each index.

        Notes
        -----
        **Broadcasting and Array Shapes**:

        The input ``tensor_field`` must have a very precise shape to be valid for this operation. If the underlying grid
        (**including ghost zones**) has shape ``grid_shape = (G_1,...,G_ndim)``, then the spatial dimensions of the field must
        match exactly ``grid_shape[axes]``. Any remaining dimensions of the ``field`` are treated as densely populated tensor indices
        and therefore must **each** have :attr:`~grids.base.GridBase.ndim` elements.

        Thus, if a ``(G1,G3,ndim,ndim,...)`` field is passed with ``field_axes = ['x','z']`` (in cartesian coordinates), then
        the resulting output array will have shape ``(G1,G3,ndim,ndim,...,ndim)`` and ``out[...,1] == 0`` because the field does not
        contain any variability over the ``y`` variable.

        If ``output_axes`` is specified, then that resulting grid will be broadcast to any additional grid axes necessary.

        When ``out`` is specified, it must match (exactly) the expected output buffer shape or an error will arise.

        **Chunking Semantics**:

        When ``in_chunks=True``, chunking is enabled for this operation. In that case, the ``out`` buffer is filled
        iteratively by performing computations on each chunk of the grid over the specified `output_axes`. When the
        computation is performed, each chunk is extracted with an additional 1-cell halo to ensure that :func:`numpy.gradient`
        attains its maximal accuracy on each chunk.

        .. note::

            Chunking is (generally) only useful when ``out`` and ``tensor_field`` are array-like lazy-loaded buffers like
            HDF5 datasets. In those cases, the maximum memory load is only that required to load each individual chunk.
            If the ``out`` buffer is not specified, it is allocated fully anyways, making chunking somewhat redundant.

        **Inverse Metric**:

        In most cases, the inverse metric is computed by the coordinate system behind the scenes; however, it may be
        provided directly in cases where doing so is convenient. If this is done, the provided field must have a
        spatial portion corresponding to the grid's shape (including ghost zones) over the **output axes**. Depending on
        the coordinate system, the provided metric may either be a rank-2 array (non-orthogonal coordinate systems) or
        a rank-1 array (orthogonal coordinate systems) in which each element corresponds to the diagonal element. The
        correct low-level callable is determined based on the coordinate system's type.

        See Also
        --------
        dense_element_wise_partial_derivatives: Generic form for general array-valued fields.
        dense_covariant_gradient: Covariant gradient of a tensor field.
        dense_contravariant_gradient: Contravariant gradient of a tensor field.
        ~differential_geometry.dense_ops.dense_compute_gradient_contravariant_full: Low-level callable version (full metric)
        ~differential_geometry.dense_ops.dense_compute_gradient_contravariant_diag: Low-level callable version (diag metric)

        Examples
        --------
        **Contravariant Gradient of a Scalar Field**

        The easiest example is the derivative of a generic scalar field. In cartesian coordinates, this should
        behave exactly the same as the covariant gradient.

        .. plot::
            :include-source:

            >>> from pymetric.grids.core import UniformGrid
            >>> from pymetric.coordinates import CartesianCoordinateSystem2D
            >>> import matplotlib.pyplot as plt
            >>>
            >>> # Create the coordinate system
            >>> cs = CartesianCoordinateSystem2D()
            >>>
            >>> # Create the grid
            >>> grid = UniformGrid(cs,[[-1,-1],[1,1]],[500,500],chunk_size=[50,50],ghost_zones=[[2,2],[2,2]],center='cell')
            >>>
            >>> # Create the field
            >>> X,Y = grid.compute_domain_mesh(origin='global')
            >>> Z = np.sin((X**2+Y**2))
            >>>
            >>> # Compute the partial derivatives.
            >>> derivatives = grid.dense_gradient(Z,['x','y'],basis='contravariant')
            >>>
            >>> fig,axes = plt.subplots(1,3,sharey=True,sharex=True,figsize=(7,3))
            >>> _ = axes[0].imshow(Z.T,origin='lower',extent=grid.gbbox.T.ravel(),vmin=-1,vmax=1,cmap='coolwarm')
            >>> _ = axes[1].imshow(derivatives[...,0].T,origin='lower',extent=grid.gbbox.T.ravel(),vmin=-1,vmax=1,cmap='coolwarm')
            >>> _ = axes[2].imshow(derivatives[...,1].T,origin='lower',extent=grid.gbbox.T.ravel(),vmin=-1,vmax=1,cmap='coolwarm')
            >>> plt.show()

        In the more interesting case, we might consider the contravariant gradient in a non-cartesian coordinate system!
        Let

        .. math::

            \phi(r,\theta) = r^2 \cos(2\theta).

        The covariant gradient is

        .. math::

            \nabla_\mu \phi = \left[ 2r \cos(2\theta), \; -2r^2 \sin(2\theta) \right],

        while the contravariant gradient is

        .. math::

            \nabla^\mu \phi = g^{\mu\mu} \nabla_\mu \phi = \left[ 2r \cos(2\theta),\; -2\sin(2\theta) \right].

        .. plot::
            :include-source:

            >>> from pymetric.grids.core import UniformGrid
            >>> from pymetric.coordinates import SphericalCoordinateSystem
            >>> import matplotlib.pyplot as plt
            >>>
            >>> # Create the coordinate system
            >>> cs = SphericalCoordinateSystem()
            >>>
            >>> # Create the grid
            >>> grid = UniformGrid(cs,[[0,1],[0,np.pi],[0,2*np.pi]],
            ...                   [500,50,50],
            ...                   chunk_size=[50,50,50],
            ...                   ghost_zones=[2,2,2],center='cell')
            >>>
            >>> # Create the field
            >>> R, THETA = grid.compute_domain_mesh(origin='global',axes=['r','theta'])
            >>> Z = (R**2) * np.cos(2*THETA)
            >>>
            >>> # Compute the partial derivatives.
            >>> derivatives_cont = grid.dense_gradient(Z,['r','theta'],basis='contravariant')
            >>> derivatives_co = grid.dense_gradient(Z,['r','theta'],basis='covariant')
            >>>
            >>> fig,axes = plt.subplots(2,3,sharey=True,sharex=True,figsize=(7,6))
            >>> _ = axes[0,0].imshow(Z.T                 ,aspect='auto',origin='lower',extent=grid.gbbox.T.ravel(),vmin=-2,vmax=2,cmap='coolwarm')
            >>> _ = axes[0,1].imshow(derivatives_co[...,0].T,aspect='auto',origin='lower',extent=grid.gbbox.T.ravel(),vmin=-2,vmax=2,cmap='coolwarm')
            >>> _ = axes[0,2].imshow(derivatives_cont[...,0].T,aspect='auto',origin='lower',extent=grid.gbbox.T.ravel(),vmin=-2,vmax=2,cmap='coolwarm')
            >>> _ = axes[1,0].imshow(Z.T                 ,aspect='auto',origin='lower',extent=grid.gbbox.T.ravel(),vmin=-2,vmax=2,cmap='coolwarm')
            >>> _ = axes[1,1].imshow(derivatives_co[...,1].T,aspect='auto',origin='lower',extent=grid.gbbox.T.ravel(),vmin=-2,vmax=2,cmap='coolwarm')
            >>> _ = axes[1,2].imshow(derivatives_cont[...,1].T,aspect='auto',origin='lower',extent=grid.gbbox.T.ravel(),vmin=-2,vmax=2,cmap='coolwarm')
            >>> plt.show()
        """
        # Distinguish the basis and proceed to the low-level callable
        # depending on which basis is specified.
        if basis == "covariant":
            try:
                return self.dense_covariant_gradient(
                    tensor_field,
                    field_axes,
                    out=out,
                    in_chunks=in_chunks,
                    edge_order=edge_order,
                    output_axes=output_axes,
                    pbar=pbar,
                    pbar_kwargs=pbar_kwargs,
                    **kwargs,
                )
            except Exception as e:
                raise ValueError(f"Failed to compute covariant gradient: {e}") from e
        elif basis == "contravariant":
            try:
                return self.dense_contravariant_gradient(
                    tensor_field,
                    field_axes,
                    out=out,
                    inverse_metric_field=inverse_metric_field,
                    in_chunks=in_chunks,
                    edge_order=edge_order,
                    output_axes=output_axes,
                    pbar=pbar,
                    pbar_kwargs=pbar_kwargs,
                    **kwargs,
                )
            except Exception as e:
                raise ValueError(f"Failed to compute covariant gradient: {e}") from e

        else:
            raise ValueError(
                f"`basis` must be 'covariant' or 'contravariant', not '{basis}'."
            )

    # ======================================= #
    # Divergence Methods                      #
    # ======================================= #
    # These methods are used to compute the divergence of
    # a field.
    def dense_vector_divergence_contravariant(
        self: _SupDGMO,
        vector_field: ArrayLike,
        field_axes: Sequence[str],
        /,
        out: Optional[ArrayLike] = None,
        Dterm_field: Optional[ArrayLike] = None,
        derivative_field: Optional[ArrayLike] = None,
        *,
        in_chunks: bool = False,
        edge_order: Literal[1, 2] = 2,
        output_axes: Optional[Sequence[str]] = None,
        pbar: bool = True,
        pbar_kwargs: Optional[dict] = None,
        **kwargs,
    ):
        r"""
        Compute the divergence of a contravariant vector field on a grid.

        For a contravariant vector field :math:`V^\mu`, the divergence is given by:

        .. math::

            \nabla \cdot V = \frac{1}{\rho} \partial_\mu(\rho V^\mu)
                           = \partial_\mu V^\mu + V^\mu \frac{\partial_\mu \rho}{\rho}

        This expanded form is used for improved numerical stability and implemented
        as a sum of a standard derivative and a geometry-aware "D-term".

        Parameters
        ----------
        vector_field : array-like
            The vector field on which to compute the divergence. This should be an array-like object
            with a compliant shape (see `Notes` below).
        field_axes : list of str
            The coordinate axes over which the `field` spans. This should be a sequence of strings referring to
            the various coordinates of the underlying :attr:`~grids.base.GridBase.coordinate_system` of the grid.
            For each element in `field_axes`, `field`'s `i`-th index should match the shape
            of the grid for that coordinate. (See `Notes` for more details).
        out : array-like, optional
            An optional buffer in which to store the result.
            This can be used to reduce memory usage when performing
            computations. The shape of `out` must be compliant
            with broadcasting rules (see `Notes`). `out` may be a buffer or any
            other array-like object.
        Dterm_field : array-like, optional
            The D-term field for the specific coordinate system. This can be specified to improve computation speed; however,
            it can also be derived directly from the grid's coordinate system. If it is provided, it should be compliant with
            the shaping / broadcasting rules (see `Notes`).
        derivative_field : array-like, optional
            The first derivatives of the `vector_field`. `derivative_field` can be specified to improve computational speed or
            to improve accuracy if the derivatives are known analytically; however, they can also be computed numerically if
            not provided. If `derivative_field` is provided, it must comply with the shaping / broadcasting rules (see `Notes`).
        output_axes : list of str, optional
            The axes of the coordinate system over which the result should
            span. By default, `output_axes` is the same as `field_axes` and
            the output field matches the span of the input field.

            This argument may be specified to expand the number of axes onto which
            the output field is computed. `output_axes` must be a superset of the
            `field_axes`.
        in_chunks : bool, optional
            Whether to perform the computation in chunks. This can help reduce memory usage during the operation but
            will increase runtime due to increased computational load. If input buffers are all fully-loaded into memory,
            chunked performance will only marginally improve; however, if buffers are lazy loaded, then chunked operations
            will significantly improve efficiency. Defaults to ``False``.
        edge_order : {1, 2}, optional
            Order of the finite difference scheme to use when computing derivatives. See :func:`numpy.gradient` for more
            details on this argument. Defaults to ``2``.
        pbar : bool, optional
            Whether to display a progress bar when `in_chunks=True`.
        pbar_kwargs : dict, optional
            Additional keyword arguments passed to the progress bar utility. These can be any valid arguments
            to :func:`tqdm.tqdm`.
        **kwargs
            Additional keyword arguments passed to :func:`~differential_geometry.dense_ops.dense_vector_divergence_contravariant`.

        Returns
        -------
        array-like
            The computed partial derivatives. The resulting array will have a field shape matching the grid's
            shape over the `output_axes` and an element shape matching that of `field` but with an additional `(ndim,)`
            sized dimension containing each of the partial derivatives for each index.

        Notes
        -----
        **Broadcasting and Array Shapes**:

        The input ``vector_field`` must have a very precise shape to be valid for this operation. If the underlying grid
        (**including ghost zones**) has shape ``grid_shape = (G_1,...,G_ndim)``, then the spatial dimensions of the field must
        match exactly ``grid_shape[axes]``. ``vector_field`` should have 1 additional dimension representing the vector components
        which must have a size of :attr:`~grids.base.GridBase.ndim`. The resulting output array will be a scalar field over
        the relevant grid axes.

        Thus, if a ``(G1,G3,ndim)`` field is passed with ``field_axes = ['x','z']`` (in cartesian coordinates), then
        the resulting output array will have shape ``(G1,G3)``.

        If ``output_axes`` is specified, then that resulting grid will be broadcast to any additional grid axes necessary.

        If either ``derivative_field`` or ``Dterm_field`` are not provided, then they must each be provided over the ``output_axes``
        (if they are specified, otherwise ``field_axes``). The ``Dterm_field`` should have 1 additional dimension of size
        :attr:`~grid.base.GridBase.ndim` containing each of the elements of the covector field. The ``derivative_field`` must
        also be specified over the ``output_axes`` (if they are specified, otherwise ``field_axes``), but can have any number
        of elements in its 1 additional dimension (corresponding to the set of non-zero derivatives).

        When ``out`` is specified, it must match (exactly) the expected output buffer shape or an error will arise.

        **Chunking Semantics**:

        When ``in_chunks=True``, chunking is enabled for this operation. In that case, the ``out`` buffer is filled
        iteratively by performing computations on each chunk of the grid over the specified `output_axes`. When the
        computation is performed, each chunk is extracted with an additional 1-cell halo to ensure that :func:`numpy.gradient`
        attains its maximal accuracy on each chunk.

        .. note::

            Chunking is (generally) only useful when ``out`` and ``vector_field`` are array-like lazy-loaded buffers like
            HDF5 datasets. In those cases, the maximum memory load is only that required to load each individual chunk.
            If the ``out`` buffer is not specified, it is allocated fully anyways, making chunking somewhat redundant.

        Examples
        --------
        In Spherical Coordinates, the divergence is

        .. math::

            \nabla \cdot V = \frac{1}{r^2}\partial_r\left(r^2V^r\right) + \frac{1}{\sin \theta} \partial_\theta \left(\sin \theta V^\theta\right)
            + \partial_\phi V^\phi.

        As such, if :math:`V^\mu = \left(r cos \theta,\; \sin\theta,\; 0\right)`, then

        .. math::

            \nabla \cdot V = \frac{\cos \theta}{r^2}\partial_r r^3 + \frac{1}{\sin \theta}\partial_\theta \sin^2\theta = 5 \cos \theta.

        To see this numerically, we can do the following:

        .. plot::
            :include-source:

            >>> from pymetric.grids.core import UniformGrid
            >>> from pymetric.coordinates import SphericalCoordinateSystem
            >>> import matplotlib.pyplot as plt
            >>>
            >>> # Create the coordinate system
            >>> cs = SphericalCoordinateSystem()
            >>>
            >>> # Create the grid
            >>> grid = UniformGrid(cs,[[0,0,0],[1,np.pi,2*np.pi]],
            ...                   [500,50,50],
            ...                   chunk_size=[50,50,50],
            ...                   ghost_zones=[2,2,2],center='cell')
            >>>
            >>> # Create the field
            >>> R, THETA = grid.compute_domain_mesh(origin='global',axes=['r','theta'])
            >>> Z = np.stack([R * np.cos(THETA), np.sin(THETA), np.zeros_like(R)],axis=-1)
            >>> Z.shape
            (504, 54, 3)
            >>>
            >>> # Compute the divergence.
            >>> DivZ = grid.dense_vector_divergence_contravariant(Z,['r','theta'],in_chunks=True)
            >>>
            >>> fig,axes = plt.subplots(1,1)
            >>> _ = axes.imshow(DivZ.T,aspect='auto',origin='lower',extent=grid.gbbox.T.ravel(),vmin=-5,vmax=5,cmap='coolwarm')
            >>> plt.show()
        """
        # --- Preparing axes --- #
        # To prepare the axes, we need to ensure that they are standardized and
        # then check for subsets. We also extract the indices so that they
        # can be used for various low-level callables.
        (
            field_axes,
            output_axes,
            field_axes_indices,
            output_axes_indices,
        ) = self._set_input_output_axes(field_axes, output_axes=output_axes)
        differential_axes_indices = np.asarray(
            [_i for _i, _a in enumerate(output_axes) if _a in field_axes]
        )
        fixed_axes, fixed_values = self._compute_fixed_axes_and_values(
            free_axes=output_axes
        )

        # --- Allocate `out` --- #
        # Having now determined the correct output axes, we can
        # simply generate the output. This logic is encapsulated in `_prepare_output_buffer`.
        out = self._prepare_output_buffer(
            output_axes, out=out, include_ghosts=True, dtype=vector_field.dtype
        )

        # --- Perform the operation --- #
        if in_chunks:
            # Compute the divergence in chunks. Broadly speaking, this proceeds in
            # the following order of operations:
            # 1. Ensure that chunking is supported.
            # 2. Determine if we are given the D-term and (if so), mark that
            #    we don't need to try to compute on each round.
            self._ensure_supports_chunking()

            # Determine if we need to try to generate the
            # D-term field for each chunk or if we can just grab it.
            _Dterm_generator_ = self._make_expression_chunk_fetcher(
                "Dterm", fixed_values, value=Dterm_field
            )

            _has_derivative = derivative_field is not None

            # Iterate through each of the chunk slices in the
            # output space.
            for chunk_slices in self.iter_chunk_slices(
                axes=output_axes,
                include_ghosts=True,
                halo_offsets=1,
                oob_behavior="clip",
                pbar=pbar,
                pbar_kwargs=pbar_kwargs,
            ):
                # Compute coordinates. Cut down to the correct set of coordinates and
                # slices for the input field axes.
                coordinates = self.compute_coords_from_slices(
                    chunk_slices, axes=output_axes, origin="global", __validate__=False
                )
                differential_coordinates = [
                    coordinates[i] for i in differential_axes_indices
                ]
                differential_chunk_slices = [
                    chunk_slices[i] for i in differential_axes_indices
                ]

                # Broadcast the vector field onto the chunk.
                vector_field_chunk = self.broadcast_array_to_axes(
                    vector_field[(*differential_chunk_slices, ...)],
                    axes_in=field_axes,
                    axes_out=output_axes,
                )

                # Attempt to build the D-term if it is needed.
                Dterm_chunk = _Dterm_generator_(chunk_slices, coordinates)

                # If we have the derivative field, we need to cut into it.
                if _has_derivative:
                    derivative_field_broadcast = self.broadcast_array_to_axes(
                        derivative_field[(*differential_chunk_slices, ...)],
                        axes_in=field_axes,
                        axes_out=output_axes,
                    )
                else:
                    derivative_field_broadcast = None

                # Compute the covariant gradient.
                out[(*chunk_slices, ...)] = dense_vector_divergence_contravariant(
                    vector_field_chunk,
                    Dterm_chunk,
                    *differential_coordinates,
                    derivative_field=derivative_field_broadcast,
                    field_axes=output_axes_indices,
                    derivative_axes=differential_axes_indices,
                    edge_order=edge_order,
                    **kwargs,
                )
        else:
            # Perform the operation in one pass. Broadly, the steps are
            # 1. Broadcast the field to the output axes for consistency.
            # 2. Compute the coordinates in the output axes space.
            # 3. Compute the Dterm_field if it is not provided.
            # 4. Broadcast the derivative field if it is provided.

            # Broadcast to output axes. This will be (F1, ..., 1, ... FM) or something
            # of the sort.
            vector_field_broadcast = self.broadcast_array_to_axes(
                vector_field, axes_in=field_axes, axes_out=output_axes
            )
            if derivative_field is not None:
                derivative_field_broadcast = self.broadcast_array_to_axes(
                    derivative_field, axes_in=field_axes, axes_out=output_axes
                )
            else:
                derivative_field_broadcast = None

            # Compute the output coordinates so that we can
            # perform the differentiation operation.
            coordinates = self.compute_domain_coords(
                axes=output_axes, origin="global", __validate__=False
            )
            differential_coordinates = [
                coordinates[i] for i in differential_axes_indices
            ]

            # Create the D-term field over the free coordinates.
            Dterm_field = self.__cs__.requires_expression_from_coordinates(
                Dterm_field,
                "Dterm",
                coordinates,
                fixed_axes=fixed_values,
            )

            dense_vector_divergence_contravariant(
                vector_field_broadcast,
                Dterm_field,
                *differential_coordinates,
                derivative_field=derivative_field_broadcast,
                field_axes=output_axes_indices,
                derivative_axes=differential_axes_indices,
                edge_order=edge_order,
                out=out,
                **kwargs,
            )

        return out

    def dense_vector_divergence_covariant(
        self: _SupDGMO,
        vector_field: ArrayLike,
        field_axes: Sequence[str],
        /,
        out: Optional[ArrayLike] = None,
        Dterm_field: Optional[ArrayLike] = None,
        inverse_metric_field: Optional[ArrayLike] = None,
        *,
        in_chunks: bool = False,
        edge_order: Literal[1, 2] = 2,
        output_axes: Optional[Sequence[str]] = None,
        pbar: bool = True,
        pbar_kwargs: Optional[dict] = None,
        **kwargs,
    ):
        r"""
        Compute the divergence of a covariant vector field on a grid.

        For a covariant vector field :math:`V_\mu`, the divergence is:

        .. math::

            \nabla \cdot V = \frac{1}{\rho} \partial_\mu(\rho g^{\mu\nu} V_\nu)

        Expanded for numerical stability:

        .. math::

            \nabla \cdot V = g^{\mu\nu} V_\nu \frac{\partial_\mu \rho}{\rho}
                           + \partial_\mu(g^{\mu\nu} V_\nu)

        This form is used internally, with precomputed or on-the-fly inverse metrics.

        Parameters
        ----------
        vector_field : array-like
            The vector field on which to compute the divergence. This should be an array-like object
            with a compliant shape (see `Notes` below).
        field_axes : list of str
            The coordinate axes over which the `field` spans. This should be a sequence of strings referring to
            the various coordinates of the underlying :attr:`~grids.base.GridBase.coordinate_system` of the grid.
            For each element in `field_axes`, `field`'s `i`-th index should match the shape
            of the grid for that coordinate. (See `Notes` for more details).
        out : array-like, optional
            An optional buffer in which to store the result.
            This can be used to reduce memory usage when performing
            computations. The shape of `out` must be compliant
            with broadcasting rules (see `Notes`). `out` may be a buffer or any
            other array-like object.
        Dterm_field : array-like, optional
            The D-term field for the specific coordinate system. This can be specified to improve computation speed; however,
            it can also be derived directly from the grid's coordinate system. If it is provided, it should be compliant with
            the shaping / broadcasting rules (see `Notes`).
        inverse_metric_field : array-like, optional
            A buffer containing the inverse metric field :math:`g^{\mu\nu}`. `inverse_metric_field`
            can be provided to improve computation speed (by avoiding computing it in stride);
            however, it is not required.

            The inverse metric can be derived from the coordinate system when this
            argument is not provided. See `Notes` below
            for details on the shape of `inverse_metric_field`.
        output_axes : list of str, optional
            The axes of the coordinate system over which the result should
            span. By default, `output_axes` is the same as `field_axes` and
            the output field matches the span of the input field.

            This argument may be specified to expand the number of axes onto which
            the output field is computed. `output_axes` must be a superset of the
            `field_axes`.
        in_chunks : bool, optional
            Whether to perform the computation in chunks. This can help reduce memory usage during the operation but
            will increase runtime due to increased computational load. If input buffers are all fully-loaded into memory,
            chunked performance will only marginally improve; however, if buffers are lazy loaded, then chunked operations
            will significantly improve efficiency. Defaults to ``False``.
        edge_order : {1, 2}, optional
            Order of the finite difference scheme to use when computing derivatives. See :func:`numpy.gradient` for more
            details on this argument. Defaults to ``2``.
        pbar : bool, optional
            Whether to display a progress bar when `in_chunks=True`.
        pbar_kwargs : dict, optional
            Additional keyword arguments passed to the progress bar utility. These can be any valid arguments
            to :func:`tqdm.tqdm`.
        **kwargs
            Additional keyword arguments passed to :func:`~differential_geometry.dense_ops.dense_vector_divergence_contravariant`.

        Returns
        -------
        array‑like
            Scalar divergence on the grid.  The shape equals the broadcasted
            grid shape over ``output_axes`` (ghost zones included when the grid
            carries them).

        Notes
        -----
        **Broadcasting & shapes**

        If the full grid (including ghosts) has shape
        ``grid_shape = (G1, …, G_ndim)``, then

        * ``vector_field[..., k]`` must match ``grid_shape[field_axes[k]]``.
        * ``out`` must match ``grid_shape[output_axes]``.
        * ``Dterm_field`` and ``inverse_metric_field`` (when supplied) must be
          broadcast‑compatible with the same grid shape.

        **Chunking semantics**

        When ``in_chunks=True`` the routine iterates over the grid’s stored
        chunks, fetching or generating the necessary D‑terms and inverse
        metric on each sub‑domain.  A one‑cell halo is automatically included
        to maintain gradient accuracy, and progress is reported through
        *tqdm*.

        **Inverse Metric**:

        In most cases, the inverse metric is computed by the coordinate system behind the scenes; however, it may be
        provided directly in cases where doing so is convenient. If this is done, the provided field must have a
        spatial portion corresponding to the grid's shape (including ghost zones) over the **output axes**. Depending on
        the coordinate system, the provided metric may either be a rank-2 array (non-orthogonal coordinate systems) or
        a rank-1 array (orthogonal coordinate systems) in which each element corresponds to the diagonal element. The
        correct low-level callable is determined based on the coordinate system's type.

        Examples
        --------
        Divergence of a covariant field in *2‑D cylindrical coordinates*
        \((r, z)\):

        >>> from pymetric.grids.core import UniformGrid
        >>> from pymetric.coordinates import CylindricalCoordinateSystem
        >>> import numpy as np
        >>>
        >>> # Coordinate system & grid
        >>> cs = CylindricalCoordinateSystem()       # (r, φ, z) – φ suppressed
        >>> grid = UniformGrid(cs,
        ...     [[0,0,0],[1,2*np.pi,1]],
        ...     [400, 10, 200],ghost_zones=1,center='cell')
        >>>
        >>> # Covariant vector: V_r = r, V_z = z
        >>> R, Z = grid.compute_domain_mesh(origin='global', axes=['rho', 'z'])
        >>> Vcov = np.stack([R,np.zeros_like(R), Z], axis=-1)
        >>>
        >>> # Divergence (automatic metric & D‑term)
        >>> div = grid.dense_vector_divergence_covariant(
        ...     Vcov, ['rho', 'z'])
        >>> div.shape
        (402, 202)
        >>> bool(np.isclose(div.mean(),3.0))   # → analytical result for this field is constant 3
        True
        """
        # --- Preparing axes --- #
        # To prepare the axes, we need to ensure that they are standardized and
        # then check for subsets. We also extract the indices so that they
        # can be used for various low-level callables.
        (
            field_axes,
            output_axes,
            field_axes_indices,
            output_axes_indices,
        ) = self._set_input_output_axes(field_axes, output_axes=output_axes)
        differential_axes_indices = np.asarray(
            [_i for _i, _a in enumerate(output_axes) if _a in field_axes]
        )
        fixed_axes, fixed_values = self._compute_fixed_axes_and_values(
            free_axes=output_axes
        )

        # --- Allocate `out` --- #
        # Having now determined the correct output axes, we can
        # simply generate the output. This logic is encapsulated in `_prepare_output_buffer`.
        out = self._prepare_output_buffer(
            output_axes, out=out, include_ghosts=True, dtype=vector_field.dtype
        )

        # --- Determine the correct operator --- #
        # We need to check the metric shape to determine.
        if len(self.__cs__.metric_tensor_symbol.shape) == 1:
            __op__ = dense_vector_divergence_covariant_diag
        else:
            __op__ = dense_vector_divergence_covariant_full

        # --- Perform the operation --- #
        if in_chunks:
            # Compute the divergence in chunks. Broadly speaking, this proceeds in
            # the following order of operations:
            # 1. Ensure that chunking is supported.
            # 2. Determine if we are given the D-term and (if so), mark that
            #    we don't need to try to compute on each round.
            self._ensure_supports_chunking()

            # Determine if we need to try to generate the
            # D-term field for each chunk or if we can just grab it.
            _try_D = Dterm_field is None
            _try_metric = inverse_metric_field is None

            # Iterate through each of the chunk slices in the
            # output space.
            for chunk_slices in self.iter_chunk_slices(
                axes=output_axes,
                include_ghosts=True,
                halo_offsets=1,
                oob_behavior="clip",
                pbar=pbar,
                pbar_kwargs=pbar_kwargs,
            ):
                # Compute coordinates. Cut down to the correct set of coordinates and
                # slices for the input field axes.
                coordinates = self.compute_coords_from_slices(
                    chunk_slices, axes=output_axes, origin="global", __validate__=False
                )
                differential_coordinates = [
                    coordinates[i] for i in differential_axes_indices
                ]
                differential_chunk_slices = [
                    chunk_slices[i] for i in differential_axes_indices
                ]

                # Broadcast the vector field onto the chunk.
                vector_field_chunk = self.broadcast_array_to_axes(
                    vector_field[(*differential_chunk_slices, ...)],
                    axes_in=field_axes,
                    axes_out=output_axes,
                )

                # Attempt to build the D-term if it is needed.
                if _try_D:
                    Dterm_chunk = self.__cs__.compute_expression_from_coordinates(
                        "Dterm", coordinates, fixed_axes=fixed_values
                    )
                else:
                    Dterm_chunk = Dterm_field[(*chunk_slices, ...)]

                # Attempt to build the metric tensor.
                if _try_metric:
                    inverse_metric_field_chunk = (
                        self.__cs__.compute_expression_from_coordinates(
                            "inverse_metric_tensor",
                            coordinates,
                            fixed_axes=fixed_values,
                        )
                    )
                else:
                    inverse_metric_field_chunk = inverse_metric_field[
                        (*chunk_slices, ...)
                    ]

                # Compute the covariant gradient.
                out[(*chunk_slices, ...)] = __op__(
                    vector_field_chunk,
                    Dterm_chunk,
                    inverse_metric_field_chunk,
                    *differential_coordinates,
                    field_axes=output_axes_indices,
                    derivative_axes=differential_axes_indices,
                    edge_order=edge_order,
                    **kwargs,
                )
        else:
            # Perform the operation in one pass. Broadly, the steps are
            # 1. Broadcast the field to the output axes for consistency.
            # 2. Compute the coordinates in the output axes space.
            # 3. Compute the Dterm_field if it is not provided.
            # 4. Broadcast the derivative field if it is provided.

            # Broadcast to output axes. This will be (F1, ..., 1, ... FM) or something
            # of the sort.
            vector_field_broadcast = self.broadcast_array_to_axes(
                vector_field, axes_in=field_axes, axes_out=output_axes
            )

            # Compute the output coordinates so that we can
            # perform the differentiation operation.
            coordinates = self.compute_domain_coords(
                axes=output_axes, origin="global", __validate__=False
            )
            differential_coordinates = [
                coordinates[i] for i in differential_axes_indices
            ]

            # Create the D-term field over the free coordinates.
            Dterm_field = self.__cs__.requires_expression_from_coordinates(
                Dterm_field,
                "Dterm",
                coordinates,
                fixed_axes=fixed_values,
            )
            inverse_metric_field = self.__cs__.requires_expression_from_coordinates(
                inverse_metric_field,
                "inverse_metric_tensor",
                coordinates,
                fixed_axes=fixed_values,
            )
            __op__(
                vector_field_broadcast,
                Dterm_field,
                inverse_metric_field,
                *differential_coordinates,
                field_axes=output_axes_indices,
                derivative_axes=differential_axes_indices,
                edge_order=edge_order,
                out=out,
                **kwargs,
            )

        return out

    def dense_vector_divergence(
        self: _SupDGMO,
        vector_field: ArrayLike,
        field_axes: Sequence[str],
        /,
        basis: Literal["covariant", "contravariant"] = "contravariant",
        out: Optional[ArrayLike] = None,
        Dterm_field: Optional[ArrayLike] = None,
        inverse_metric_field: Optional[ArrayLike] = None,
        derivative_field: Optional[ArrayLike] = None,
        *,
        in_chunks: bool = False,
        edge_order: Literal[1, 2] = 2,
        output_axes: Optional[Sequence[str]] = None,
        pbar: bool = True,
        pbar_kwargs: Optional[dict] = None,
        **kwargs,
    ):
        r"""
        Compute the divergence of a vector field, with automatic basis dispatching.

        This is a convenience wrapper around:
        - :meth:`dense_vector_divergence_contravariant` if `basis='contravariant'`
        - :meth:`dense_vector_divergence_covariant` if `basis='covariant'`

        Parameters
        ----------
        vector_field : array-like
            The vector field on which to compute the divergence. This should be an array-like object
            with a compliant shape (see `Notes` below).
        field_axes : list of str
            The coordinate axes over which the `field` spans. This should be a sequence of strings referring to
            the various coordinates of the underlying :attr:`~grids.base.GridBase.coordinate_system` of the grid.
            For each element in `field_axes`, `field`'s `i`-th index should match the shape
            of the grid for that coordinate. (See `Notes` for more details).
        basis : {'contravariant', 'covariant'}, optional
            The basis in which the input vector field is represented:

            - If ``'contravariant'`` (default), the input is assumed to be a contravariant vector
              :math:`V^\mu`, and the divergence is computed directly using:

              .. math:: \nabla \cdot V = \partial_\mu V^\mu + D_\mu V^\mu

              The `inverse_metric_field` is **not** required or used. The `derivative_field` can be
              supplied in this case.

            - If ``'covariant'``, the input is assumed to be a covector field :math:`V_\mu`.
              In this case, the divergence is computed via:

              .. math:: \nabla \cdot V = \frac{1}{\rho} \partial_\mu(\rho g^{\mu\nu} V_\nu)

              which requires contraction with the **inverse metric** :math:`g^{\mu\nu}`.
              If not provided, this is derived automatically from the coordinate system. The
              `derivative_field` is ignored for this basis.
        out : array-like, optional
            An optional buffer in which to store the result.
            This can be used to reduce memory usage when performing
            computations. The shape of `out` must be compliant
            with broadcasting rules (see `Notes`). `out` may be a buffer or any
            other array-like object.
        Dterm_field : array-like, optional
            The D-term field :math:`D_\mu = \frac{\partial_\mu \rho}{\rho}` for the coordinate system,
            where :math:`\rho = \sqrt{|g|}` is the metric volume element.

            If not provided, it is computed automatically from the coordinate system. Supplying it
            can improve performance or accuracy.

            The array must be broadcast-compatible with the grid shape over `output_axes`, and have a final
            dimension of size equal to `ndim`, one per coordinate direction.

        inverse_metric_field : array-like, optional
            The inverse metric tensor :math:`g^{\mu\nu}` used to raise covariant components.

            This field is only required if ``basis='covariant'`` and will be ignored in contravariant mode.

            If omitted, it is computed from the coordinate system. The expected shape depends on the metric type:

            - For diagonal (orthogonal) metrics: shape `(..., ndim)`
            - For full (non-orthogonal) metrics: shape `(..., ndim, ndim)`

            In both cases, the leading shape must match the grid domain over `output_axes`.

        derivative_field : array-like, optional
            The first derivatives of the input vector field :math:`\partial_\mu V^\nu`.

            This is optional—if not provided, derivatives are computed numerically. If known analytically
            or precomputed, supplying this can improve accuracy and reduce compute time.

            The array must be broadcast-compatible with the grid over `output_axes`, and its final dimension
            should match the number of coordinate axes over which derivatives are taken (typically `ndim`).
        output_axes : list of str, optional
            The axes of the coordinate system over which the result should
            span. By default, `output_axes` is the same as `field_axes` and
            the output field matches the span of the input field.

            This argument may be specified to expand the number of axes onto which
            the output field is computed. `output_axes` must be a superset of the
            `field_axes`.
        in_chunks : bool, optional
            Whether to perform the computation in chunks. This can help reduce memory usage during the operation but
            will increase runtime due to increased computational load. If input buffers are all fully-loaded into memory,
            chunked performance will only marginally improve; however, if buffers are lazy loaded, then chunked operations
            will significantly improve efficiency. Defaults to ``False``.
        edge_order : {1, 2}, optional
            Order of the finite difference scheme to use when computing derivatives. See :func:`numpy.gradient` for more
            details on this argument. Defaults to ``2``.
        pbar : bool, optional
            Whether to display a progress bar when `in_chunks=True`.
        pbar_kwargs : dict, optional
            Additional keyword arguments passed to the progress bar utility. These can be any valid arguments
            to :func:`tqdm.tqdm`.
        **kwargs
            Additional keyword arguments passed to :func:`~differential_geometry.dense_ops.dense_vector_divergence_contravariant`.

        Returns
        -------
        array‑like
            Scalar divergence on the grid.  The shape equals the broadcasted
            grid shape over ``output_axes`` (ghost zones included when the grid
            carries them).

        Notes
        -----
        - The divergence formula used depends on the input `basis`. The `contravariant` case requires only the vector field
          and optionally its derivatives. The `covariant` case requires the inverse metric for contraction.

        - If `output_axes` is provided, all fields (`vector_field`, `Dterm_field`, etc.) must be broadcastable over that domain.

        - If `in_chunks=True`, each chunk is extended by a 1-cell halo for stencil accuracy and processed independently.
          Chunking is useful when working with HDF5-backed or lazily loaded buffers.

        See Also
        --------
        dense_vector_divergence_contravariant : Compute divergence for contravariant vectors.
        dense_vector_divergence_covariant : Compute divergence for covariant vectors.
        dense_divergence : Basis-dispatching divergence for arbitrary-rank tensors.
        """
        # Distinguish the basis and proceed to the low-level callable
        # depending on which basis is specified.
        if basis == "covariant":
            try:
                return self.dense_vector_divergence_covariant(
                    vector_field,
                    field_axes,
                    out=out,
                    Dterm_field=Dterm_field,
                    inverse_metric_field=inverse_metric_field,
                    in_chunks=in_chunks,
                    edge_order=edge_order,
                    output_axes=output_axes,
                    pbar=pbar,
                    pbar_kwargs=pbar_kwargs,
                    **kwargs,
                )
            except Exception as e:
                raise ValueError(f"Failed to compute covariant gradient: {e}") from e
        elif basis == "contravariant":
            try:
                return self.dense_vector_divergence_contravariant(
                    vector_field,
                    field_axes,
                    out=out,
                    Dterm_field=Dterm_field,
                    derivative_field=derivative_field,
                    in_chunks=in_chunks,
                    edge_order=edge_order,
                    output_axes=output_axes,
                    pbar=pbar,
                    pbar_kwargs=pbar_kwargs,
                    **kwargs,
                )
            except Exception as e:
                raise ValueError(f"Failed to compute covariant gradient: {e}") from e

        else:
            raise ValueError(
                f"`basis` must be 'covariant' or 'contravariant', not '{basis}'."
            )

    def dense_scalar_laplacian(
        self: _SupDGMO,
        field: ArrayLike,
        field_axes: Sequence[str],
        /,
        out: Optional[ArrayLike] = None,
        Lterm_field: Optional[ArrayLike] = None,
        inverse_metric_field: Optional[ArrayLike] = None,
        derivative_field: Optional[ArrayLike] = None,
        second_derivative_field: Optional[ArrayLike] = None,
        *,
        in_chunks: bool = False,
        edge_order: Literal[1, 2] = 2,
        output_axes: Optional[Sequence[str]] = None,
        pbar: bool = True,
        pbar_kwargs: Optional[dict] = None,
        **kwargs,
    ):
        r"""
        Compute the element-wise Laplacian of a tensor field.

        For a generic array field :math:`T_{\ldots}^{\ldots}`, the Laplacian of a given element (denoted :math:`\phi`) is

        .. math::

            \nabla^2 \phi = \nabla \cdot \nabla \phi = \frac{1}{\rho}\partial_\mu \left(\rho g^{\mu\nu} \partial_\nu \phi\right).

        A more numerically stable expression of this result is

        .. math::

            \nabla^2\phi = \frac{1}{\rho}\partial_\mu \left[g^{\mu\nu} \rho\right] \partial_\nu \phi + g^{\mu\nu} \partial_\mu\partial_\nu \phi
            = L^\nu \partial_\nu \phi + g^{\mu\nu} \partial_\mu\partial_\nu \phi.

        This is the formula used here.

        .. hint::

            This method wraps the low-level :func:`~differential_geometry.dense_ops.dense_scalar_laplacian_full` or
            (if the metric tensor is diagonal), it wraps :func:`~differential_geometry.dense_ops.dense_scalar_laplacian_diag`.

        Parameters
        ----------
        field : array-like
            The tensor field on which to operate. This must meet all the
            necessary shape criteria (see Notes).
        field_axes : list of str
            The coordinate axes over which the `tensor_field` spans. This should be a sequence of strings referring to
            the various coordinates of the underlying :attr:`~grids.base.GridBase.coordinate_system` of the grid.
            For each element in `field_axes`, `tensor_field`'s `i`-th index should match the shape
            of the grid for that coordinate. (See `Notes` for more details).
        out : array-like, optional
            An optional buffer in which to store the result.
            This can be used to reduce memory usage when performing
            computations. The shape of `out` must be compliant
            with broadcasting rules (see `Notes`). `out` may be a buffer or any
            other array-like object.
        Lterm_field : array-like, optional
            The volume log-derivative field :math:`L^\nu = \frac{1}{\rho} \partial_\mu [g^{\mu\nu} \rho]`.
            If not provided, it is computed automatically using the coordinate system. This argument can be filled to
            reduce numerical error and improve computational efficiency if it is known.

            If specified, `Lterm_field` must be shape compliant (see Notes).
        inverse_metric_field : array-like, optional
            A buffer containing the inverse metric field :math:`g^{\mu\nu}`. `inverse_metric_field`
            can be provided to improve computation speed (by avoiding computing it in stride);
            however, it is not required.

            The inverse metric can be derived from the coordinate system when this
            argument is not provided. See `Notes` below
            for details on the shape of `inverse_metric_field`.
        derivative_field : array-like, optional
            A buffer containing the first derivatives of the field. Can be provided to improve
            computation speed (by avoiding computing it in stride); however, it is not required.

            If specified, `derivative_field` must be shape compliant (see Notes).
        second_derivative_field : array-like, optional
            A buffer containing the second derivatives of the field. Can be provided to improve
            computation speed (by avoiding computing it in stride); however, it is not required.

            If specified, `second_derivative_field` must be shape compliant (see Notes).
        output_axes : list of str, optional
            The axes of the coordinate system over which the result should
            span. By default, `output_axes` is the same as `field_axes` and
            the output field matches the span of the input field.

            This argument may be specified to expand the number of axes onto which
            the output field is computed. `output_axes` must be a superset of the
            `field_axes`.
        in_chunks : bool, optional
            Whether to perform the computation in chunks. This can help reduce memory usage during the operation but
            will increase runtime due to increased computational load. If input buffers are all fully-loaded into memory,
            chunked performance will only marginally improve; however, if buffers are lazy loaded, then chunked operations
            will significantly improve efficiency. Defaults to ``False``.
        edge_order : {1, 2}, optional
            Order of the finite difference scheme to use when computing derivatives. See :func:`numpy.gradient` for more
            details on this argument. Defaults to ``2``.
        pbar : bool, optional
            Whether to display a progress bar when `in_chunks=True`.
        pbar_kwargs : dict, optional
            Additional keyword arguments passed to the progress bar utility. These can be any valid arguments
            to :func:`tqdm.tqdm`.
        **kwargs
            Additional keyword arguments passed to :func:`~differential_geometry.dense_ops.dense_scalar_laplacian_full` or
            :func:`~differential_geometry.dense_ops.dense_scalar_laplacian_diag`.

        Returns
        -------
        array-like
            The computed partial derivatives. The resulting array will have a field shape matching the grid's
            shape over the `output_axes` and an element shape matching that of `field` but with an additional `(ndim,)`
            sized dimension containing each of the partial derivatives for each index.

        Notes
        -----
        **Shape and Broadcasting Requirements**

        The spatial dimensions of `field` must match the grid shape exactly over the `field_axes`.
        For a scalar field on a grid with shape ``(G1, ..., Gm)``, and `field_axes = ['x', 'z']`,
        the field must have shape ``(Gₓ, G_z)``. For tensor fields, additional trailing dimensions
        (beyond the spatial ones) are interpreted as tensor indices and must either match `ndim` exactly
        or be nested in a form that makes the Laplacian contractable (i.e., act elementwise).

        The output shape will match the shape of `tensor_field` unless `output_axes` introduces
        additional broadcasting (e.g., singleton axes added by `broadcast_array_to_axes`).

        **Lterm and Inverse Metric**

        The Laplacian operator requires knowledge of both the inverse metric and the volume derivative term (Lterm).
        These are automatically computed from the coordinate system unless explicitly provided.
        If supplied manually:

        - `Lterm_field` must have shape ``(..., ndim)``
        - `inverse_metric_field` must be either ``(..., ndim)`` (diagonal) or ``(..., ndim, ndim)`` (full)

        Additionally, the derivative fields may be supplied. In that case,

        - `derivative_field` must have shape ``(..., ndim)``
        - `second_derivative_field` must have shape ``(..., ndim)`` if the metric is diagonal and
          ``(..., ndim, ndim)`` if it is full.

        **Chunked Execution**

        When `in_chunks=True`, the Laplacian is computed in small memory-efficient blocks with
        halo padding of 1 cell. This is especially useful when `tensor_field` and `out` are backed
        by HDF5 or other lazy-loading array backends. Chunking requires the grid to support
        `iter_chunk_slices(...)`.

        **When to Use This**

        This method is suitable for computing the Laplace–Beltrami operator in arbitrary curvilinear
        coordinate systems. It generalizes to higher-rank tensors when `tensor_field` contains dense
        component axes. For fields with symbolic or sparse component structure, see symbolic APIs.

        See Also
        --------
        dense_element_wise_partial_derivatives: Generic form for general array-valued fields.
        dense_covariant_gradient: Covariant gradient of a tensor field.
        ~differential_geometry.dense_ops.dense_gradient_contravariant_full: Low-level callable version (full metric)
        ~differential_geometry.dense_ops.dense_gradient_contravariant_diag: Low-level callable version (diag metric)
        """
        return self.dense_element_wise_laplacian(
            field,
            field_axes,
            out=out,
            Lterm_field=Lterm_field,
            inverse_metric_field=inverse_metric_field,
            derivative_field=derivative_field,
            second_derivative_field=second_derivative_field,
            in_chunks=in_chunks,
            edge_order=edge_order,
            output_axes=output_axes,
            pbar=pbar,
            pbar_kwargs=pbar_kwargs,
            **kwargs,
        )<|MERGE_RESOLUTION|>--- conflicted
+++ resolved
@@ -381,10 +381,6 @@
         else:
 
             def full_func(*_args):
-<<<<<<< HEAD
-                # Subselect only the arguments that correspond to output_axes
-=======
->>>>>>> c6bdc564
                 return func(*_args, **kwargs)
 
         eval_func = full_func
